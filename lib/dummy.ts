--- conflicted
+++ resolved
@@ -2,38 +2,16 @@
 
 import { HardhatEthersSigner } from "@nomicfoundation/hardhat-ethers/signers";
 
-<<<<<<< HEAD
-import {
-  LidoLocator,
-  LidoLocator__MutableMock__factory,
-  LidoLocator__MutableMockNoValidation__factory,
-} from "typechain-types";
-
-import { certainAddress } from ".";
-
-export async function dummyLocator(
-  config?: Partial<LidoLocator.ConfigStruct>,
-  deployer?: HardhatEthersSigner,
-  validateZeroAddress: boolean = true,
-) {
-=======
 import { LidoLocator, LidoLocator__factory, OssifiableProxy, OssifiableProxy__factory } from "typechain-types";
 
 import { certainAddress } from ".";
 
 async function deployLocator(config?: Partial<LidoLocator.ConfigStruct>, deployer?: HardhatEthersSigner) {
->>>>>>> 6eac86f1
   if (!deployer) {
     [deployer] = await ethers.getSigners();
   }
 
-<<<<<<< HEAD
-  const factory = validateZeroAddress
-    ? new LidoLocator__MutableMock__factory(deployer)
-    : new LidoLocator__MutableMockNoValidation__factory(deployer);
-=======
   const factory = new LidoLocator__factory(deployer);
->>>>>>> 6eac86f1
 
   const locator = await factory.deploy({
     accountingOracle: certainAddress("dummy-locator:accountingOracle"),
