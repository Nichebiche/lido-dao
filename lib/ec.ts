<<<<<<< HEAD
import { bufferToHex, ECDSASignature, ecrecover, ecsign, pubToAddress, toChecksumAddress } from "ethereumjs-util";

=======
import {
  ECDSASignature,
  bufferToHex,
  toBuffer,
  ecrecover,
  ecsign,
  pubToAddress,
  toChecksumAddress,
} from "ethereumjs-util";
>>>>>>> 64a7c662
import { de0x } from "./string";

export function sign(message: string, privateKey: string) {
  return ecsign(Buffer.from(de0x(message), "hex"), Buffer.from(de0x(privateKey), "hex"));
}

export function recover(messageHash: string, { v, r, s }: ECDSASignature) {
  const pubKey = ecrecover(Buffer.from(de0x(messageHash), "hex"), v, Buffer.from(r), Buffer.from(s));
  return toChecksumAddress(bufferToHex(pubToAddress(pubKey)));
}

// Converts a ECDSA signature to the format provided in https://eips.ethereum.org/EIPS/eip-2098.
export function toEip2098({ v, r, s }) {
  const vs = toBuffer(s);
  if (vs[0] >> 7 === 1) {
    throw new Error(`invalid signature 's' value`);
  }
  vs[0] |= v % 27 << 7; // set the first bit of vs to the v parity bit
  return [r, bufferToHex(vs)];
}<|MERGE_RESOLUTION|>--- conflicted
+++ resolved
@@ -1,17 +1,13 @@
-<<<<<<< HEAD
-import { bufferToHex, ECDSASignature, ecrecover, ecsign, pubToAddress, toChecksumAddress } from "ethereumjs-util";
-
-=======
 import {
+  bufferToHex,
   ECDSASignature,
-  bufferToHex,
-  toBuffer,
   ecrecover,
   ecsign,
   pubToAddress,
+  toBuffer,
   toChecksumAddress,
 } from "ethereumjs-util";
->>>>>>> 64a7c662
+
 import { de0x } from "./string";
 
 export function sign(message: string, privateKey: string) {
@@ -24,11 +20,11 @@
 }
 
 // Converts a ECDSA signature to the format provided in https://eips.ethereum.org/EIPS/eip-2098.
-export function toEip2098({ v, r, s }) {
+export function toEip2098({ v, r, s }: ECDSASignature) {
   const vs = toBuffer(s);
   if (vs[0] >> 7 === 1) {
     throw new Error(`invalid signature 's' value`);
   }
   vs[0] |= v % 27 << 7; // set the first bit of vs to the v parity bit
-  return [r, bufferToHex(vs)];
+  return { r, vs: bufferToHex(vs) };
 }