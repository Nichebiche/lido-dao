import { ethers } from "hardhat";

import { time } from "@nomicfoundation/hardhat-network-helpers";

import { SECONDS_PER_SLOT } from "./constants";

export function minutes(number: bigint): bigint {
  return number * 60n;
}

export function hours(number: bigint): bigint {
  return number * minutes(60n);
}

export function days(number: bigint): bigint {
  return number * hours(24n);
}

export async function getNextBlockTimestamp() {
  const latestBlockTimestamp = BigInt(await time.latest());
  const nextBlockTimestamp = latestBlockTimestamp + SECONDS_PER_SLOT;
  await time.setNextBlockTimestamp(nextBlockTimestamp);
  return nextBlockTimestamp;
}

<<<<<<< HEAD
export async function advanceChainTime(seconds: number) {
  await ethers.provider.send("evm_increaseTime", [seconds]);
  await ethers.provider.send("evm_mine");
}

export function formatTimeInterval(sec: number | bigint) {
  if (typeof sec === "bigint") {
    sec = parseInt(sec.toString());
  }
  function floor(n: number, multiplier: number) {
    return Math.floor(n * multiplier) / multiplier;
  }

  const HOUR = 60 * 60;
  const DAY = HOUR * 24;
  const MONTH = DAY * 30;
  const YEAR = DAY * 365;

  if (sec > YEAR) {
    return floor(sec / YEAR, 100) + " year(s)";
  }
  if (sec > MONTH) {
    return floor(sec / MONTH, 10) + " month(s)";
  }
  if (sec > DAY) {
    return floor(sec / DAY, 10) + " day(s)";
  }
  return `${sec} second(s)`;
=======
export async function getNextBlockNumber() {
  const latestBlock = BigInt(await time.latestBlock());
  return latestBlock + 1n;
}

export async function getNextBlock() {
  const [timestamp, number] = await Promise.all([getNextBlockTimestamp(), getNextBlockNumber()]);

  return {
    timestamp,
    number,
  };
>>>>>>> 9a5db325
}<|MERGE_RESOLUTION|>--- conflicted
+++ resolved
@@ -23,7 +23,20 @@
   return nextBlockTimestamp;
 }
 
-<<<<<<< HEAD
+export async function getNextBlockNumber() {
+  const latestBlock = BigInt(await time.latestBlock());
+  return latestBlock + 1n;
+}
+
+export async function getNextBlock() {
+  const [timestamp, number] = await Promise.all([getNextBlockTimestamp(), getNextBlockNumber()]);
+
+  return {
+    timestamp,
+    number,
+  };
+}
+
 export async function advanceChainTime(seconds: number) {
   await ethers.provider.send("evm_increaseTime", [seconds]);
   await ethers.provider.send("evm_mine");
@@ -52,18 +65,4 @@
     return floor(sec / DAY, 10) + " day(s)";
   }
   return `${sec} second(s)`;
-=======
-export async function getNextBlockNumber() {
-  const latestBlock = BigInt(await time.latestBlock());
-  return latestBlock + 1n;
-}
-
-export async function getNextBlock() {
-  const [timestamp, number] = await Promise.all([getNextBlockTimestamp(), getNextBlockNumber()]);
-
-  return {
-    timestamp,
-    number,
-  };
->>>>>>> 9a5db325
 }