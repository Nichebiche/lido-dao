import { ContractFactory, ContractTransactionReceipt, Signer } from "ethers";
import { ethers } from "hardhat";
import { FactoryOptions } from "hardhat/types";

import { LidoLocator } from "typechain-types";

import {
  addContractHelperFields,
  DeployedContract,
  getContractAt,
  getContractPath,
  LoadedContract,
} from "lib/contract";
import { ConvertibleToString, cy, gr, log, yl } from "lib/log";
import { incrementGasUsed, Sk, updateObjectInState } from "lib/state-file";

const GAS_PRIORITY_FEE = process.env.GAS_PRIORITY_FEE || null;
const GAS_MAX_FEE = process.env.GAS_MAX_FEE || null;

const PROXY_CONTRACT_NAME = "OssifiableProxy";

type TxParams = {
  from: string;
  value?: bigint | string;
};

function logWithConstructorArgs(message: string, constructorArgs: ConvertibleToString[] = []) {
  if (constructorArgs.length > 0) {
    log.withArguments(`${message} with constructor args `, constructorArgs);
  } else {
    log(message);
  }
}

export async function makeTx(
  contract: LoadedContract,
  funcName: string,
  args: ConvertibleToString[],
  txParams: TxParams,
  withStateFile = true,
): Promise<ContractTransactionReceipt> {
  log.withArguments(`Call: ${yl(contract.name)}[${cy(contract.address)}].${yl(funcName)}`, args);

  const tx = await contract.getFunction(funcName)(...args, txParams);
  log(` Transaction: ${tx.hash} (nonce ${yl(tx.nonce)})...`);

  const receipt = await tx.wait();
  const gasUsed = receipt.gasUsed;
  incrementGasUsed(gasUsed, withStateFile);

  log(` Executed (gas used: ${yl(gasUsed)})`);
  log.emptyLine();

  return receipt;
}

async function getDeployTxParams(deployer: string) {
  const deployerSigner = await ethers.provider.getSigner();
  if (deployer !== deployerSigner.address) {
    throw new Error("DEPLOYER set in ENV must correspond to the first signer of hardhat");
  }

  if (GAS_PRIORITY_FEE !== null && GAS_MAX_FEE !== null) {
    return {
      type: 2,
      maxPriorityFeePerGas: ethers.parseUnits(String(GAS_PRIORITY_FEE), "gwei"),
      maxFeePerGas: ethers.parseUnits(String(GAS_MAX_FEE), "gwei"),
    };
  } else {
    throw new Error('Must specify gas ENV vars: "GAS_PRIORITY_FEE" and "GAS_MAX_FEE" in gwei (like just "3")');
  }
}

async function deployContractType2(
  artifactName: string,
  constructorArgs: unknown[],
  deployer: string,
<<<<<<< HEAD
  signerOrOptions?: Signer | FactoryOptions,
=======
  withStateFile = true,
>>>>>>> 669d8e57
): Promise<DeployedContract> {
  const txParams = await getDeployTxParams(deployer);
  const factory = (await ethers.getContractFactory(artifactName, signerOrOptions)) as ContractFactory;
  const contract = await factory.deploy(...constructorArgs, txParams);
  const tx = contract.deploymentTransaction();
  if (!tx) {
    throw new Error(`Failed to send the deployment transaction for ${artifactName}`);
  }

  log(` Transaction: ${tx.hash} (nonce ${yl(tx.nonce)})`);

  const receipt = await tx.wait();
  if (!receipt) {
    throw new Error(`Failed to wait till the transaction ${tx.hash} execution!`);
  }

  const gasUsed = receipt.gasUsed;
  incrementGasUsed(gasUsed, withStateFile);
  (contract as DeployedContract).deploymentGasUsed = gasUsed;
  (contract as DeployedContract).deploymentTx = tx.hash;

  log(` Deployed: ${gr(receipt.contractAddress!)} (gas used: ${yl(gasUsed)})`);
  log.emptyLine();

  await addContractHelperFields(contract, artifactName);

  return contract as DeployedContract;
}

export async function deployContract(
  artifactName: string,
  constructorArgs: unknown[],
  deployer: string,
<<<<<<< HEAD
  signerOrOptions?: Signer | FactoryOptions,
): Promise<DeployedContract> {
  const txParams = await getDeployTxParams(deployer);
  if (txParams.type === 2) {
    return await deployContractType2(artifactName, constructorArgs, deployer, signerOrOptions);
  } else {
    throw Error("Tx type 1 is not supported");
=======
  withStateFile = true,
): Promise<DeployedContract> {
  const txParams = await getDeployTxParams(deployer);
  if (txParams.type !== 2) {
    throw new Error("Only EIP-1559 transactions (type 2) are supported");
>>>>>>> 669d8e57
  }

  return await deployContractType2(artifactName, constructorArgs, deployer, withStateFile);
}

export async function deployWithoutProxy(
  nameInState: Sk,
  artifactName: string,
  deployer: string,
  constructorArgs: ConvertibleToString[] = [],
  addressFieldName = "address",
  withStateFile = true,
): Promise<DeployedContract> {
  logWithConstructorArgs(`Deploying: ${yl(artifactName)} (without proxy)`, constructorArgs);

  const contract = await deployContract(artifactName, constructorArgs, deployer, withStateFile);

  if (withStateFile) {
    const contractPath = await getContractPath(artifactName);
    updateObjectInState(nameInState, {
      contract: contractPath,
      [addressFieldName]: contract.address,
      constructorArgs,
    });
  }

  return contract;
}

export async function deployImplementation(
  nameInState: Sk,
  artifactName: string,
  deployer: string,
  constructorArgs: ConvertibleToString[] = [],
<<<<<<< HEAD
  signerOrOptions?: Signer | FactoryOptions,
): Promise<DeployedContract> {
  log.lineWithArguments(
    `Deploying implementation for proxy of ${artifactName} with constructor args: `,
    constructorArgs,
  );
  const contract = await deployContract(artifactName, constructorArgs, deployer, signerOrOptions);

  updateObjectInState(nameInState, {
    implementation: {
      contract: contract.contractPath,
      address: contract.address,
      constructorArgs: constructorArgs,
    },
  });
=======
  withStateFile = true,
): Promise<DeployedContract> {
  logWithConstructorArgs(`Deploying implementation: ${yl(artifactName)}`, constructorArgs);

  const contract = await deployContract(artifactName, constructorArgs, deployer, withStateFile);

  if (withStateFile) {
    updateObjectInState(nameInState, {
      implementation: {
        contract: contract.contractPath,
        address: contract.address,
        constructorArgs: constructorArgs,
      },
    });
  }

>>>>>>> 669d8e57
  return contract;
}

export async function deployBehindOssifiableProxy(
  nameInState: Sk,
  artifactName: string,
  proxyOwner: string,
  deployer: string,
  constructorArgs: ConvertibleToString[] = [],
  implementation: null | string = null,
<<<<<<< HEAD
  signerOrOptions?: Signer | FactoryOptions,
) {
  if (implementation === null) {
    log.lineWithArguments(
      `Deploying implementation for proxy of ${artifactName} with constructor args: `,
      constructorArgs,
    );
    const contract = await deployContract(artifactName, constructorArgs, deployer, signerOrOptions);
=======
  withStateFile = true,
) {
  if (implementation !== null) {
    log(`Using pre-deployed implementation of ${yl(artifactName)}: ${cy(implementation)}`);
  } else {
    logWithConstructorArgs(`Deploying implementation: ${yl(artifactName)} (with proxy)`, constructorArgs);
    const contract = await deployContract(artifactName, constructorArgs, deployer);
>>>>>>> 669d8e57
    implementation = contract.address;
  }

  const proxyConstructorArgs = [implementation, proxyOwner, "0x"];
  log.withArguments(
    `Deploying ${yl(PROXY_CONTRACT_NAME)} for ${yl(artifactName)} with constructor args `,
    proxyConstructorArgs,
  );

  const proxy = await deployContract(PROXY_CONTRACT_NAME, proxyConstructorArgs, deployer, withStateFile);

  if (withStateFile) {
    updateObjectInState(nameInState, {
      proxy: {
        contract: await getContractPath(PROXY_CONTRACT_NAME),
        address: proxy.address,
        constructorArgs: proxyConstructorArgs,
      },
      implementation: {
        contract: await getContractPath(artifactName),
        address: implementation,
        constructorArgs: constructorArgs,
      },
    });
  }

  return proxy;
}

export async function updateProxyImplementation(
  nameInState: Sk,
  artifactName: string,
  proxyAddress: string,
  proxyOwner: string,
  constructorArgs: unknown[],
  withStateFile = true,
) {
  logWithConstructorArgs(
    `Upgrading proxy ${cy(proxyAddress)} to new implementation: ${yl(artifactName)}`,
    constructorArgs as ConvertibleToString[],
  );

  const implementation = await deployContract(artifactName, constructorArgs, proxyOwner, withStateFile);

  const proxy = await getContractAt(PROXY_CONTRACT_NAME, proxyAddress);
  await makeTx(proxy, "proxy__upgradeTo", [implementation.address], { from: proxyOwner });

  if (withStateFile) {
    updateObjectInState(nameInState, {
      implementation: {
        contract: implementation.contractPath,
        address: implementation.address,
        constructorArgs: constructorArgs,
      },
    });
  }
}

async function getLocatorConfig(locatorAddress: string) {
  const locator = await ethers.getContractAt("LidoLocator", locatorAddress);

  const addresses = [
    "accountingOracle",
    "depositSecurityModule",
    "elRewardsVault",
    "legacyOracle",
    "lido",
    "oracleReportSanityChecker",
    "postTokenRebaseReceiver",
    "burner",
    "stakingRouter",
    "treasury",
    "validatorsExitBusOracle",
    "withdrawalQueue",
    "withdrawalVault",
    "oracleDaemonConfig",
  ] as (keyof LidoLocator.ConfigStruct)[];

  const configPromises = addresses.map((name) => locator[name]());

  const config = await Promise.all(configPromises);

  return Object.fromEntries(addresses.map((n, i) => [n, config[i]])) as LidoLocator.ConfigStruct;
}

export async function deployLidoLocatorImplementation(
  locatorAddress: string,
  configUpdate = {},
  proxyOwner: string,
  withStateFile = true,
) {
  const config = await getLocatorConfig(locatorAddress);
  const updated = { ...config, ...configUpdate };

  await updateProxyImplementation(Sk.lidoLocator, "LidoLocator", locatorAddress, proxyOwner, [updated], withStateFile);
}<|MERGE_RESOLUTION|>--- conflicted
+++ resolved
@@ -75,11 +75,8 @@
   artifactName: string,
   constructorArgs: unknown[],
   deployer: string,
-<<<<<<< HEAD
-  signerOrOptions?: Signer | FactoryOptions,
-=======
-  withStateFile = true,
->>>>>>> 669d8e57
+  withStateFile = true,
+  signerOrOptions?: Signer | FactoryOptions,
 ): Promise<DeployedContract> {
   const txParams = await getDeployTxParams(deployer);
   const factory = (await ethers.getContractFactory(artifactName, signerOrOptions)) as ContractFactory;
@@ -113,24 +110,15 @@
   artifactName: string,
   constructorArgs: unknown[],
   deployer: string,
-<<<<<<< HEAD
-  signerOrOptions?: Signer | FactoryOptions,
-): Promise<DeployedContract> {
-  const txParams = await getDeployTxParams(deployer);
-  if (txParams.type === 2) {
-    return await deployContractType2(artifactName, constructorArgs, deployer, signerOrOptions);
-  } else {
-    throw Error("Tx type 1 is not supported");
-=======
-  withStateFile = true,
+  withStateFile = true,
+  signerOrOptions?: Signer | FactoryOptions,
 ): Promise<DeployedContract> {
   const txParams = await getDeployTxParams(deployer);
   if (txParams.type !== 2) {
     throw new Error("Only EIP-1559 transactions (type 2) are supported");
->>>>>>> 669d8e57
-  }
-
-  return await deployContractType2(artifactName, constructorArgs, deployer, withStateFile);
+  }
+
+  return await deployContractType2(artifactName, constructorArgs, deployer, withStateFile, signerOrOptions);
 }
 
 export async function deployWithoutProxy(
@@ -162,28 +150,12 @@
   artifactName: string,
   deployer: string,
   constructorArgs: ConvertibleToString[] = [],
-<<<<<<< HEAD
-  signerOrOptions?: Signer | FactoryOptions,
-): Promise<DeployedContract> {
-  log.lineWithArguments(
-    `Deploying implementation for proxy of ${artifactName} with constructor args: `,
-    constructorArgs,
-  );
-  const contract = await deployContract(artifactName, constructorArgs, deployer, signerOrOptions);
-
-  updateObjectInState(nameInState, {
-    implementation: {
-      contract: contract.contractPath,
-      address: contract.address,
-      constructorArgs: constructorArgs,
-    },
-  });
-=======
+  signerOrOptions?: Signer | FactoryOptions,
   withStateFile = true,
 ): Promise<DeployedContract> {
   logWithConstructorArgs(`Deploying implementation: ${yl(artifactName)}`, constructorArgs);
 
-  const contract = await deployContract(artifactName, constructorArgs, deployer, withStateFile);
+  const contract = await deployContract(artifactName, constructorArgs, deployer, withStateFile, signerOrOptions);
 
   if (withStateFile) {
     updateObjectInState(nameInState, {
@@ -195,7 +167,6 @@
     });
   }
 
->>>>>>> 669d8e57
   return contract;
 }
 
@@ -206,24 +177,14 @@
   deployer: string,
   constructorArgs: ConvertibleToString[] = [],
   implementation: null | string = null,
-<<<<<<< HEAD
-  signerOrOptions?: Signer | FactoryOptions,
-) {
-  if (implementation === null) {
-    log.lineWithArguments(
-      `Deploying implementation for proxy of ${artifactName} with constructor args: `,
-      constructorArgs,
-    );
-    const contract = await deployContract(artifactName, constructorArgs, deployer, signerOrOptions);
-=======
-  withStateFile = true,
+  withStateFile = true,
+  signerOrOptions?: Signer | FactoryOptions,
 ) {
   if (implementation !== null) {
     log(`Using pre-deployed implementation of ${yl(artifactName)}: ${cy(implementation)}`);
   } else {
     logWithConstructorArgs(`Deploying implementation: ${yl(artifactName)} (with proxy)`, constructorArgs);
-    const contract = await deployContract(artifactName, constructorArgs, deployer);
->>>>>>> 669d8e57
+    const contract = await deployContract(artifactName, constructorArgs, deployer, withStateFile, signerOrOptions);
     implementation = contract.address;
   }
 
@@ -233,7 +194,13 @@
     proxyConstructorArgs,
   );
 
-  const proxy = await deployContract(PROXY_CONTRACT_NAME, proxyConstructorArgs, deployer, withStateFile);
+  const proxy = await deployContract(
+    PROXY_CONTRACT_NAME,
+    proxyConstructorArgs,
+    deployer,
+    withStateFile,
+    signerOrOptions,
+  );
 
   if (withStateFile) {
     updateObjectInState(nameInState, {
