--- conflicted
+++ resolved
@@ -19,32 +19,9 @@
 
 import { getHardhatForkingConfig, loadAccounts } from "./hardhat.helpers";
 
-<<<<<<< HEAD
+const RPC_URL: string = process.env.RPC_URL || "";
+
 export const ZERO_PK = "0x0000000000000000000000000000000000000000000000000000000000000000";
-
-/* Determines the forking configuration for Hardhat */
-function getHardhatForkingConfig() {
-  if (INTEGRATION_WITH_SCRATCH_DEPLOY === "on" || !HARDHAT_FORKING_URL) {
-    return undefined;
-  }
-  return { url: HARDHAT_FORKING_URL };
-}
-
-function loadAccounts(networkName: string) {
-  // TODO: this plaintext accounts.json private keys management is a subject
-  //       of rework to a solution with the keys stored encrypted
-  if (!existsSync(ACCOUNTS_PATH)) {
-    return [];
-  }
-  const content = JSON.parse(readFileSync(ACCOUNTS_PATH, "utf-8"));
-  if (!content.eth) {
-    return [];
-  }
-  return content.eth[networkName] || [];
-}
-=======
-const RPC_URL: string = process.env.RPC_URL || "";
->>>>>>> 2d11786e
 
 const config: HardhatUserConfig = {
   defaultNetwork: "hardhat",
