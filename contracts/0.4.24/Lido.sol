--- conflicted
+++ resolved
@@ -369,11 +369,8 @@
      * are treated as a user deposit
      */
     function receiveELRewards() external payable {
-<<<<<<< HEAD
+
         require(msg.sender == getLidoLocator().getELRewardsVault(), "EXECUTION_LAYER_REAWARDS_VAULT_ONLY");
-=======
-        require(msg.sender == getLidoLocator().elRewardsVault());
->>>>>>> afdf94af
 
         TOTAL_EL_REWARDS_COLLECTED_POSITION.setStorageUint256(getTotalELRewardsCollected().add(msg.value));
 
