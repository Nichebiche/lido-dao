// SPDX-FileCopyrightText: 2023 Lido <info@lido.fi>
// SPDX-License-Identifier: GPL-3.0

/* See contracts/COMPILERS.md */
pragma solidity 0.4.24;

import "@aragon/os/contracts/apps/AragonApp.sol";
import "@aragon/os/contracts/lib/math/SafeMath.sol";

import "../common/interfaces/ILidoLocator.sol";
import "../common/interfaces/IBurner.sol";

import "./lib/StakeLimitUtils.sol";
import "../common/lib/Math256.sol";

import "./StETHPermit.sol";

import "./utils/Versioned.sol";

interface IPostTokenRebaseReceiver {
    function handlePostTokenRebase(
        uint256 _reportTimestamp,
        uint256 _timeElapsed,
        uint256 _preTotalShares,
        uint256 _preTotalEther,
        uint256 _postTotalShares,
        uint256 _postTotalEther,
        uint256 _sharesMintedAsFees
    ) external;
}

interface IOracleReportSanityChecker {
    function checkAccountingOracleReport(
        uint256 _timeElapsed,
        uint256 _preCLBalance,
        uint256 _postCLBalance,
        uint256 _withdrawalVaultBalance,
        uint256 _elRewardsVaultBalance,
        uint256 _sharesRequestedToBurn,
        uint256 _preCLValidators,
        uint256 _postCLValidators
    ) external view;

    function smoothenTokenRebase(
        uint256 _preTotalPooledEther,
        uint256 _preTotalShares,
        uint256 _preCLBalance,
        uint256 _postCLBalance,
        uint256 _withdrawalVaultBalance,
        uint256 _elRewardsVaultBalance,
        uint256 _sharesRequestedToBurn,
        uint256 _etherToLockForWithdrawals,
        uint256 _newSharesToBurnForWithdrawals
    ) external view returns (
        uint256 withdrawals,
        uint256 elRewards,
        uint256 simulatedSharesToBurn,
        uint256 sharesToBurn
    );

    function checkWithdrawalQueueOracleReport(
        uint256 _lastFinalizableRequestId,
        uint256 _reportTimestamp
    ) external view;

    function checkSimulatedShareRate(
        uint256 _postTotalPooledEther,
        uint256 _postTotalShares,
        uint256 _etherLockedOnWithdrawalQueue,
        uint256 _sharesBurntDueToWithdrawals,
        uint256 _simulatedShareRate
    ) external view;
}

interface ILidoExecutionLayerRewardsVault {
    function withdrawRewards(uint256 _maxAmount) external returns (uint256 amount);
}

interface IWithdrawalVault {
    function withdrawWithdrawals(uint256 _amount) external;
}

interface IStakingRouter {
    function deposit(
        uint256 _maxDepositsCount,
        uint256 _stakingModuleId,
        bytes _depositCalldata
    ) external payable;

    function getStakingRewardsDistribution()
        external
        view
        returns (
            address[] memory recipients,
            uint256[] memory stakingModuleIds,
            uint96[] memory stakingModuleFees,
            uint96 totalFee,
            uint256 precisionPoints
        );

    function getWithdrawalCredentials() external view returns (bytes32);

    function reportRewardsMinted(uint256[] _stakingModuleIds, uint256[] _totalShares) external;

    function getTotalFeeE4Precision() external view returns (uint16 totalFee);

    function getStakingFeeAggregateDistributionE4Precision() external view returns (uint16 modulesFee, uint16 treasuryFee);

    function getStakingModuleMaxDepositsCount(uint256 _stakingModuleId, uint256 _depositableEther)
        external
        view
        returns (uint256);
}

interface IWithdrawalQueue {
    function finalizationBatch(uint256 _nextFinalizedRequestId, uint256 _shareRate)
        external
        view
        returns (uint256 ethToLock, uint256 sharesToBurn);

    function finalize(uint256 _nextFinalizedRequestId, uint256 _shareRate) external payable;

    function isPaused() external view returns (bool);

    function unfinalizedStETH() external view returns (uint256);

    function isBunkerModeActive() external view returns (bool);
}

/**
* @title Liquid staking pool implementation
*
* Lido is an Ethereum liquid staking protocol solving the problem of frozen staked ether on Consensus Layer
* being unavailable for transfers and DeFi on Execution Layer.
*
* Since balances of all token holders change when the amount of total pooled Ether
* changes, this token cannot fully implement ERC20 standard: it only emits `Transfer`
* events upon explicit transfer between holders. In contrast, when Lido oracle reports
* rewards, no Transfer events are generated: doing so would require emitting an event
* for each token holder and thus running an unbounded loop.
*
* ---
* NB: Order of inheritance must preserve the structured storage layout of the previous versions.
*
* @dev Lido is derived from `StETHPermit` that has a structured storage:
* SLOT 0: mapping (address => uint256) private shares (`StETH`)
* SLOT 1: mapping (address => mapping (address => uint256)) private allowances (`StETH`)
* SLOT 2: mapping(address => uint256) internal noncesByAddress (`StETHPermit`)
*
* `Versioned` and `AragonApp` both don't have the pre-allocated structured storage.
*/
contract Lido is Versioned, StETHPermit, AragonApp {
    using SafeMath for uint256;
    using UnstructuredStorage for bytes32;
    using StakeLimitUnstructuredStorage for bytes32;
    using StakeLimitUtils for StakeLimitState.Data;

    /// ACL
    bytes32 public constant PAUSE_ROLE =
        0x139c2898040ef16910dc9f44dc697df79363da767d8bc92f2e310312b816e46d; // keccak256("PAUSE_ROLE");
    bytes32 public constant RESUME_ROLE =
        0x2fc10cc8ae19568712f7a176fb4978616a610650813c9d05326c34abb62749c7; // keccak256("RESUME_ROLE");
    bytes32 public constant STAKING_PAUSE_ROLE =
        0x84ea57490227bc2be925c684e2a367071d69890b629590198f4125a018eb1de8; // keccak256("STAKING_PAUSE_ROLE")
    bytes32 public constant STAKING_CONTROL_ROLE =
        0xa42eee1333c0758ba72be38e728b6dadb32ea767de5b4ddbaea1dae85b1b051f; // keccak256("STAKING_CONTROL_ROLE")
    bytes32 public constant UNSAFE_CHANGE_DEPOSITED_VALIDATORS_ROLE =
        0xe6dc5d79630c61871e99d341ad72c5a052bed2fc8c79e5a4480a7cd31117576c; // keccak256("UNSAFE_CHANGE_DEPOSITED_VALIDATORS_ROLE")

    uint256 private constant DEPOSIT_SIZE = 32 ether;
    uint256 public constant TOTAL_BASIS_POINTS = 10000;
    /// @dev special value to not finalize withdrawal requests
    /// see the `_lastFinalizableRequestId` arg for `handleOracleReport()`
    uint256 private constant DONT_FINALIZE_WITHDRAWALS = 0;

    /// @dev storage slot position for the Lido protocol contracts locator
    bytes32 internal constant LIDO_LOCATOR_POSITION =
        0x9ef78dff90f100ea94042bd00ccb978430524befc391d3e510b5f55ff3166df7; // keccak256("lido.Lido.lidoLocator")
    /// @dev storage slot position of the staking rate limit structure
    bytes32 internal constant STAKING_STATE_POSITION =
        0xa3678de4a579be090bed1177e0a24f77cc29d181ac22fd7688aca344d8938015; // keccak256("lido.Lido.stakeLimit");
    /// @dev amount of Ether (on the current Ethereum side) buffered on this smart contract balance
    bytes32 internal constant BUFFERED_ETHER_POSITION =
        0xed310af23f61f96daefbcd140b306c0bdbf8c178398299741687b90e794772b0; // keccak256("lido.Lido.bufferedEther");
    /// @dev number of deposited validators (incrementing counter of deposit operations).
    bytes32 internal constant DEPOSITED_VALIDATORS_POSITION =
        0xe6e35175eb53fc006520a2a9c3e9711a7c00de6ff2c32dd31df8c5a24cac1b5c; // keccak256("lido.Lido.depositedValidators");
    /// @dev total amount of ether on Consensus Layer (sum of all the balances of Lido validators)
    // "beacon" in the `keccak256()` parameter is staying here for compatibility reason
    bytes32 internal constant CL_BALANCE_POSITION =
        0xa66d35f054e68143c18f32c990ed5cb972bb68a68f500cd2dd3a16bbf3686483; // keccak256("lido.Lido.beaconBalance");
    /// @dev number of Lido's validators available in the Consensus Layer state
    // "beacon" in the `keccak256()` parameter is staying here for compatibility reason
    bytes32 internal constant CL_VALIDATORS_POSITION =
        0x9f70001d82b6ef54e9d3725b46581c3eb9ee3aa02b941b6aa54d678a9ca35b10; // keccak256("lido.Lido.beaconValidators");
    /// @dev Just a counter of total amount of execution layer rewards received by Lido contract. Not used in the logic.
    bytes32 internal constant TOTAL_EL_REWARDS_COLLECTED_POSITION =
        0xafe016039542d12eec0183bb0b1ffc2ca45b027126a494672fba4154ee77facb; // keccak256("lido.Lido.totalELRewardsCollected");

    // Staking was paused (don't accept user's ether submits)
    event StakingPaused();
    // Staking was resumed (accept user's ether submits)
    event StakingResumed();
    // Staking limit was set (rate limits user's submits)
    event StakingLimitSet(uint256 maxStakeLimit, uint256 stakeLimitIncreasePerBlock);
    // Staking limit was removed
    event StakingLimitRemoved();

    // Emits when validators number delivered by the oracle
    event CLValidatorsUpdated(
        uint256 indexed reportTimestamp,
        uint256 preCLValidators,
        uint256 postCLValidators
    );

    // Emits when var at `DEPOSITED_VALIDATORS_POSITION` changed
    event DepositedValidatorsChanged(
        uint256 depositedValidators
    );

    // Emits when oracle accounting report processed
    event ETHDistributed(
        uint256 indexed reportTimestamp,
        uint256 preCLBalance,
        uint256 postCLBalance,
        uint256 withdrawalsWithdrawn,
        uint256 executionLayerRewardsWithdrawn,
        uint256 postBufferedEther
    );

    // Emits when token rebased (total supply and/or total shares were changed)
    event TokenRebased(
        uint256 indexed reportTimestamp,
        uint256 timeElapsed,
        uint256 preTotalShares,
        uint256 preTotalEther,
        uint256 postTotalShares,
        uint256 postTotalEther,
        uint256 sharesMintedAsFees
    );

    // Lido locator set
    event LidoLocatorSet(address lidoLocator);

    // The amount of ETH withdrawn from LidoExecutionLayerRewardsVault to Lido
    event ELRewardsReceived(uint256 amount);

    // The amount of ETH withdrawn from WithdrawalVault to Lido
    event WithdrawalsReceived(uint256 amount);

    // Records a deposit made by a user
    event Submitted(address indexed sender, uint256 amount, address referral);

    // The `amount` of ether was sent to the deposit_contract.deposit function
    event Unbuffered(uint256 amount);

    /**
    * @dev As AragonApp, Lido contract must be initialized with following variables:
    *      NB: by default, staking and the whole Lido pool are in paused state
    *
    * The contract's balance must be non-zero to allow initial holder bootstrap.
    *
    * @param _lidoLocator lido locator contract
    * @param _eip712StETH eip712 helper contract for StETH
    */
    function initialize(address _lidoLocator, address _eip712StETH)
        public
        payable
        onlyInit
    {
        uint256 amount = _bootstrapInitialHolder();
        _setBufferedEther(amount);

        emit Submitted(INITIAL_TOKEN_HOLDER, amount, 0);

        _initialize_v2(_lidoLocator, _eip712StETH);
        initialized();
    }

    /**
     * initializer for the Lido version "2"
     */
    function _initialize_v2(address _lidoLocator, address _eip712StETH) internal {
        _setContractVersion(2);

        LIDO_LOCATOR_POSITION.setStorageAddress(_lidoLocator);
        _initializeEIP712StETH(_eip712StETH);

        // set unlimited allowance for burner from withdrawal queue
        // to burn finalized requests' shares
        _approve(
            ILidoLocator(_lidoLocator).withdrawalQueue(),
            ILidoLocator(_lidoLocator).burner(),
           ~uint256(0)
        );

        emit LidoLocatorSet(_lidoLocator);
    }

    /**
     * @notice A function to finalize upgrade to v2 (from v1). Can be called only once
     * @dev Value "1" in CONTRACT_VERSION_POSITION is skipped due to change in numbering
     *
     * The initial protocol token holder must exist.
     *
     * For more details see https://github.com/lidofinance/lido-improvement-proposals/blob/develop/LIPS/lip-10.md
     */
    function finalizeUpgrade_v2(address _lidoLocator, address _eip712StETH) external {
        _checkContractVersion(0);
        require(hasInitialized(), "NOT_INITIALIZED");

        require(_lidoLocator != address(0), "LIDO_LOCATOR_ZERO_ADDRESS");
        require(_eip712StETH != address(0), "EIP712_STETH_ZERO_ADDRESS");

        require(_sharesOf(INITIAL_TOKEN_HOLDER) != 0, "INITIAL_HOLDER_EXISTS");

        _initialize_v2(_lidoLocator, _eip712StETH);
    }

    /**
     * @notice Stops accepting new Ether to the protocol
     *
     * @dev While accepting new Ether is stopped, calls to the `submit` function,
     * as well as to the default payable function, will revert.
     *
     * Emits `StakingPaused` event.
     */
    function pauseStaking() external {
        _auth(STAKING_PAUSE_ROLE);

        _pauseStaking();
    }

    /**
     * @notice Resumes accepting new Ether to the protocol (if `pauseStaking` was called previously)
     * NB: Staking could be rate-limited by imposing a limit on the stake amount
     * at each moment in time, see `setStakingLimit()` and `removeStakingLimit()`
     *
     * @dev Preserves staking limit if it was set previously
     *
     * Emits `StakingResumed` event
     */
    function resumeStaking() external {
        _auth(STAKING_CONTROL_ROLE);

        _resumeStaking();
    }

    /**
     * @notice Sets the staking rate limit
     *
     * ▲ Stake limit
     * │.....  .....   ........ ...            ....     ... Stake limit = max
     * │      .       .        .   .   .      .    . . .
     * │     .       .              . .  . . .      . .
     * │            .                .  . . .
     * │──────────────────────────────────────────────────> Time
     * │     ^      ^          ^   ^^^  ^ ^ ^     ^^^ ^     Stake events
     *
     * @dev Reverts if:
     * - `_maxStakeLimit` == 0
     * - `_maxStakeLimit` >= 2^96
     * - `_maxStakeLimit` < `_stakeLimitIncreasePerBlock`
     * - `_maxStakeLimit` / `_stakeLimitIncreasePerBlock` >= 2^32 (only if `_stakeLimitIncreasePerBlock` != 0)
     *
     * Emits `StakingLimitSet` event
     *
     * @param _maxStakeLimit max stake limit value
     * @param _stakeLimitIncreasePerBlock stake limit increase per single block
     */
    function setStakingLimit(uint256 _maxStakeLimit, uint256 _stakeLimitIncreasePerBlock) external {
        _auth(STAKING_CONTROL_ROLE);

        STAKING_STATE_POSITION.setStorageStakeLimitStruct(
            STAKING_STATE_POSITION.getStorageStakeLimitStruct().setStakingLimit(_maxStakeLimit, _stakeLimitIncreasePerBlock)
        );

        emit StakingLimitSet(_maxStakeLimit, _stakeLimitIncreasePerBlock);
    }

    /**
     * @notice Removes the staking rate limit
     *
     * Emits `StakingLimitRemoved` event
     */
    function removeStakingLimit() external {
        _auth(STAKING_CONTROL_ROLE);

        STAKING_STATE_POSITION.setStorageStakeLimitStruct(STAKING_STATE_POSITION.getStorageStakeLimitStruct().removeStakingLimit());

        emit StakingLimitRemoved();
    }

    /**
     * @notice Check staking state: whether it's paused or not
     */
    function isStakingPaused() external view returns (bool) {
        return STAKING_STATE_POSITION.getStorageStakeLimitStruct().isStakingPaused();
    }


    /**
     * @notice Returns how much Ether can be staked in the current block
     * @dev Special return values:
     * - 2^256 - 1 if staking is unlimited;
     * - 0 if staking is paused or if limit is exhausted.
     */
    function getCurrentStakeLimit() external view returns (uint256) {
        return _getCurrentStakeLimit(STAKING_STATE_POSITION.getStorageStakeLimitStruct());
    }

    /**
     * @notice Returns full info about current stake limit params and state
     * @dev Might be used for the advanced integration requests.
     * @return isStakingPaused staking pause state (equivalent to return of isStakingPaused())
     * @return isStakingLimitSet whether the stake limit is set
     * @return currentStakeLimit current stake limit (equivalent to return of getCurrentStakeLimit())
     * @return maxStakeLimit max stake limit
     * @return maxStakeLimitGrowthBlocks blocks needed to restore max stake limit from the fully exhausted state
     * @return prevStakeLimit previously reached stake limit
     * @return prevStakeBlockNumber previously seen block number
     */
    function getStakeLimitFullInfo()
        external
        view
        returns (
            bool isStakingPaused,
            bool isStakingLimitSet,
            uint256 currentStakeLimit,
            uint256 maxStakeLimit,
            uint256 maxStakeLimitGrowthBlocks,
            uint256 prevStakeLimit,
            uint256 prevStakeBlockNumber
        )
    {
        StakeLimitState.Data memory stakeLimitData = STAKING_STATE_POSITION.getStorageStakeLimitStruct();

        isStakingPaused = stakeLimitData.isStakingPaused();
        isStakingLimitSet = stakeLimitData.isStakingLimitSet();

        currentStakeLimit = _getCurrentStakeLimit(stakeLimitData);

        maxStakeLimit = stakeLimitData.maxStakeLimit;
        maxStakeLimitGrowthBlocks = stakeLimitData.maxStakeLimitGrowthBlocks;
        prevStakeLimit = stakeLimitData.prevStakeLimit;
        prevStakeBlockNumber = stakeLimitData.prevStakeBlockNumber;
    }

    /**
    * @notice Send funds to the pool
    * @dev Users are able to submit their funds by transacting to the fallback function.
    * Unlike vanilla Ethereum Deposit contract, accepting only 32-Ether transactions, Lido
    * accepts payments of any size. Submitted Ethers are stored in Buffer until someone calls
    * deposit() and pushes them to the Ethereum Deposit contract.
    */
    // solhint-disable-next-line no-complex-fallback
    function() external payable {
        // protection against accidental submissions by calling non-existent function
        require(msg.data.length == 0, "NON_EMPTY_DATA");
        _submit(0);
    }

    /**
     * @notice Send funds to the pool with optional _referral parameter
     * @dev This function is alternative way to submit funds. Supports optional referral address.
     * @return Amount of StETH shares generated
     */
    function submit(address _referral) external payable returns (uint256) {
        return _submit(_referral);
    }

    /**
     * @notice A payable function for execution layer rewards. Can be called only by `ExecutionLayerRewardsVault`
     * @dev We need a dedicated function because funds received by the default payable function
     * are treated as a user deposit
     */
    function receiveELRewards() external payable {
        require(msg.sender == getLidoLocator().elRewardsVault());

        TOTAL_EL_REWARDS_COLLECTED_POSITION.setStorageUint256(getTotalELRewardsCollected().add(msg.value));

        emit ELRewardsReceived(msg.value);
    }

    /**
    * @notice A payable function for withdrawals acquisition. Can be called only by `WithdrawalVault`
    * @dev We need a dedicated function because funds received by the default payable function
    * are treated as a user deposit
    */
    function receiveWithdrawals() external payable {
        require(msg.sender == getLidoLocator().withdrawalVault());

        emit WithdrawalsReceived(msg.value);
    }

    /**
     * @notice Stop pool routine operations
     */
    function stop() external {
        _auth(PAUSE_ROLE);

        _stop();
        _pauseStaking();
    }

    /**
     * @notice Resume pool routine operations
     * @dev Staking is resumed after this call using the previously set limits (if any)
     */
    function resume() external {
        _auth(RESUME_ROLE);

        _resume();
        _resumeStaking();
    }

    /**
     * The structure is used to aggregate the `handleOracleReport` provided data.
     * @dev Using the in-memory structure addresses `stack too deep` issues.
     */
    struct OracleReportedData {
        // Oracle timings
        uint256 reportTimestamp;
        uint256 timeElapsed;
        // CL values
        uint256 clValidators;
        uint256 postCLBalance;
        // EL values
        uint256 withdrawalVaultBalance;
        uint256 elRewardsVaultBalance;
        uint256 sharesRequestedToBurn;
        // Decision about withdrawals processing
        uint256 lastFinalizableRequestId;
        uint256 simulatedShareRate;
    }

    /**
     * The structure is used to preload the contract using `getLidoLocator()` via single call
     */
    struct OracleReportContracts {
        address accountingOracle;
        address elRewardsVault;
        address oracleReportSanityChecker;
        address burner;
        address withdrawalQueue;
        address withdrawalVault;
        address postTokenRebaseReceiver;
    }

    /**
    * @notice Updates accounting stats, collects EL rewards and distributes collected rewards
    *         if beacon balance increased, performs withdrawal requests finalization
    * @dev periodically called by the AccountingOracle contract
    *
    * @param _reportTimestamp the moment of the oracle report calculation
    * @param _timeElapsed seconds elapsed since the previous report calculation
    * @param _clValidators number of Lido validators on Consensus Layer
    * @param _clBalance sum of all Lido validators' balances on Consensus Layer
    * @param _withdrawalVaultBalance withdrawal vault balance on Execution Layer at `_reportTimestamp`
    * @param _elRewardsVaultBalance elRewards vault balance on Execution Layer at `_reportTimestamp`
    * @param _sharesRequestedToBurn shares requested to burn through Burner at `_reportTimestamp`
    * @param _lastFinalizableRequestId last withdrawal request id to finalize up to, pass 0 to not finalize requests
    * @param _simulatedShareRate share rate that was simulated by oracle when the report data created (1e27 precision)
    *
    * NB: `_simulatedShareRate` should be calculated off-chain by calling the method with `eth_call` JSON-RPC API
    * while passing `_lastFinalizableRequestId == 0`, plugging the returned values
    * to the following formula: `_simulatedShareRate = (postTotalPooledEther * 1e27) / postTotalShares`
    *
    * @return postRebaseAmounts[0]: `postTotalPooledEther` amount of ether in the protocol after report
    * @return postRebaseAmounts[1]: `postTotalShares` amount of shares in the protocol after report
    * @return postRebaseAmounts[2]: `withdrawals` withdrawn from the withdrawals vault
    * @return postRebaseAmounts[3]: `elRewards` withdrawn from the execution layer rewards vault
    */
    function handleOracleReport(
        // Oracle timings
        uint256 _reportTimestamp,
        uint256 _timeElapsed,
        // CL values
        uint256 _clValidators,
        uint256 _clBalance,
        // EL values
        uint256 _withdrawalVaultBalance,
        uint256 _elRewardsVaultBalance,
        uint256 _sharesRequestedToBurn,
        // Decision about withdrawals processing
        uint256 _lastFinalizableRequestId,
        uint256 _simulatedShareRate
    ) external returns (uint256[4] postRebaseAmounts) {
        _whenNotStopped();

        return _handleOracleReport(
            OracleReportedData(
                _reportTimestamp,
                _timeElapsed,
                _clValidators,
                _clBalance,
                _withdrawalVaultBalance,
                _elRewardsVaultBalance,
                _sharesRequestedToBurn,
                _lastFinalizableRequestId,
                _simulatedShareRate
            )
        );
    }

    /**
     * @notice Unsafely change deposited validators
     *
     * The method unsafely changes deposited validator counter.
     * Can be required when onboarding external validators to Lido
     * (i.e., had deposited before and rotated their type-0x00 withdrawal credentials to Lido)
     *
     * @param _newDepositedValidators new value
     */
    function unsafeChangeDepositedValidators(uint256 _newDepositedValidators) external {
        _auth(UNSAFE_CHANGE_DEPOSITED_VALIDATORS_ROLE);

        DEPOSITED_VALIDATORS_POSITION.setStorageUint256(_newDepositedValidators);

        emit DepositedValidatorsChanged(_newDepositedValidators);
    }

    /**
     * @notice Overrides default AragonApp behaviour to disallow recovery.
     */
    function transferToVault(address /* _token */) external {
        revert("NOT_SUPPORTED");
    }

    /**
    * @notice Get the amount of Ether temporary buffered on this contract balance
    * @dev Buffered balance is kept on the contract from the moment the funds are received from user
    * until the moment they are actually sent to the official Deposit contract.
    * @return amount of buffered funds in wei
    */
    function getBufferedEther() external view returns (uint256) {
        return _getBufferedEther();
    }

    /**
     * @notice Get total amount of execution layer rewards collected to Lido contract
     * @dev Ether got through LidoExecutionLayerRewardsVault is kept on this contract's balance the same way
     * as other buffered Ether is kept (until it gets deposited)
     * @return amount of funds received as execution layer rewards in wei
     */
    function getTotalELRewardsCollected() public view returns (uint256) {
        return TOTAL_EL_REWARDS_COLLECTED_POSITION.getStorageUint256();
    }

    /**
     * @notice Gets authorized oracle address
     * @return address of oracle contract
     */
    function getLidoLocator() public view returns (ILidoLocator) {
        return ILidoLocator(LIDO_LOCATOR_POSITION.getStorageAddress());
    }

    /**
    * @notice Returns the key values related to Consensus Layer side of the contract. It historically contains beacon
    * @return depositedValidators - number of deposited validators from Lido contract side
    * @return beaconValidators - number of Lido validators visible on Consensus Layer, reported by oracle
    * @return beaconBalance - total amount of ether on the Consensus Layer side (sum of all the balances of Lido validators)
    *
    * @dev `beacon` in naming still here for historical reasons
    */
    function getBeaconStat() external view returns (uint256 depositedValidators, uint256 beaconValidators, uint256 beaconBalance) {
        depositedValidators = DEPOSITED_VALIDATORS_POSITION.getStorageUint256();
        beaconValidators = CL_VALIDATORS_POSITION.getStorageUint256();
        beaconBalance = CL_BALANCE_POSITION.getStorageUint256();
    }

    /**
     * @dev Check that Lido allows depositing buffered ether to the consensus layer
     * Depends on the bunker state and protocol's pause state
     */
    function canDeposit() public view returns (bool) {
        return !IWithdrawalQueue(getLidoLocator().withdrawalQueue()).isBunkerModeActive() && !isStopped();
    }

    /**
     * @dev Returns depositable ether amount.
     * Takes into account unfinalized stETH required by WithdrawalQueue
     */
    function getDepositableEther() public view returns (uint256) {
        uint256 bufferedEther = _getBufferedEther();
        uint256 withdrawalReserve = IWithdrawalQueue(getLidoLocator().withdrawalQueue()).unfinalizedStETH();
        return bufferedEther > withdrawalReserve ? bufferedEther - withdrawalReserve : 0;
    }

    /**
     * @dev Invokes a deposit call to the Staking Router contract and updates buffered counters
     * @param _maxDepositsCount max deposits count
     * @param _stakingModuleId id of the staking module to be deposited
     * @param _depositCalldata module calldata
     */
    function deposit(uint256 _maxDepositsCount, uint256 _stakingModuleId, bytes _depositCalldata) external {
        ILidoLocator locator = getLidoLocator();

        require(msg.sender == locator.depositSecurityModule(), "APP_AUTH_DSM_FAILED");
        require(canDeposit(), "CAN_NOT_DEPOSIT");

        IStakingRouter stakingRouter = IStakingRouter(locator.stakingRouter());
        uint256 depositsCount = Math256.min(
            _maxDepositsCount,
            stakingRouter.getStakingModuleMaxDepositsCount(_stakingModuleId, getDepositableEther())
        );

<<<<<<< HEAD
        uint256 depositsValue = depositsCount.mul(DEPOSIT_SIZE);
        /// @dev firstly update the local state of the contract to prevent a reentrancy attack,
        ///     even if the StakingRouter is a trusted contract.
        _setBufferedEther(_getBufferedEther().sub(depositsValue));
        emit Unbuffered(depositsValue);

        uint256 newDepositedValidators = DEPOSITED_VALIDATORS_POSITION.getStorageUint256().add(depositsCount);
        DEPOSITED_VALIDATORS_POSITION.setStorageUint256(newDepositedValidators);
        emit DepositedValidatorsChanged(newDepositedValidators);
=======
        uint256 depositsValue;
        if (depositsCount > 0) {
            depositsValue = depositsCount.mul(DEPOSIT_SIZE);
            /// @dev firstly update the local state of the contract to prevent a reentrancy attack,
            ///     even if the StakingRouter is a trusted contract.
            BUFFERED_ETHER_POSITION.setStorageUint256(_getBufferedEther().sub(depositsValue));
            emit Unbuffered(depositsValue);

            uint256 newDepositedValidators = DEPOSITED_VALIDATORS_POSITION.getStorageUint256().add(depositsCount);
            DEPOSITED_VALIDATORS_POSITION.setStorageUint256(newDepositedValidators);
            emit DepositedValidatorsChanged(newDepositedValidators);
        }
>>>>>>> 1246d3bd

        /// @dev transfer ether to StakingRouter and make a deposit at the same time. All the ether
        ///     sent to StakingRouter is counted as deposited. If StakingRouter can't deposit all
        ///     passed ether it MUST revert the whole transaction (never happens in normal circumstances)
        stakingRouter.deposit.value(depositsValue)(depositsCount, _stakingModuleId, _depositCalldata);
    }

    /// DEPRECATED PUBLIC METHODS

    /**
     * @notice Returns current withdrawal credentials of deposited validators
     * @dev DEPRECATED: use StakingRouter.getWithdrawalCredentials() instead
     */
    function getWithdrawalCredentials() external view returns (bytes32) {
        return IStakingRouter(getLidoLocator().stakingRouter()).getWithdrawalCredentials();
    }

    /**
     * @notice Returns legacy oracle
     * @dev DEPRECATED: the `AccountingOracle` superseded the old one
     */
    function getOracle() external view returns (address) {
        return getLidoLocator().legacyOracle();
    }

    /**
     * @notice Returns the treasury address
     * @dev DEPRECATED: use LidoLocator.treasury()
     */
    function getTreasury() external view returns (address) {
        return getLidoLocator().treasury();
    }

    /**
     * @notice Returns current staking rewards fee rate
     * @dev DEPRECATED: Now fees information is stored in StakingRouter and
     * with higher precision. Use StakingRouter.getStakingFeeAggregateDistribution() instead.
     * @return totalFee total rewards fee in 1e4 precision (10000 is 100%). The value might be
     * inaccurate because the actual value is truncated here to 1e4 precision.
     */
    function getFee() external view returns (uint16 totalFee) {
        totalFee = IStakingRouter(getLidoLocator().stakingRouter()).getTotalFeeE4Precision();
    }

    /**
     * @notice Returns current fee distribution
     * @dev DEPRECATED: Now fees information is stored in StakingRouter and
     * with higher precision. Use StakingRouter.getStakingFeeAggregateDistribution() instead.
     * @return treasuryFeeBasisPoints return treasury fee in TOTAL_BASIS_POINTS (10000 is 100% fee) precision
     * @return insuranceFeeBasisPoints always returns 0 because the capability to send fees to
     * insurance from Lido contract is removed.
     * @return operatorsFeeBasisPoints return total fee for all operators of all staking modules in
     * TOTAL_BASIS_POINTS (10000 is 100% fee) precision.
     * Previously returned total fee of all node operators of NodeOperatorsRegistry (Curated staking module now)
     * The value might be inaccurate because the actual value is truncated here to 1e4 precision.
     */
    function getFeeDistribution()
        external view
        returns (
            uint16 treasuryFeeBasisPoints,
            uint16 insuranceFeeBasisPoints,
            uint16 operatorsFeeBasisPoints
        )
    {
        insuranceFeeBasisPoints = 0;  // explicitly set to zero
        (treasuryFeeBasisPoints, operatorsFeeBasisPoints) = IStakingRouter(getLidoLocator().stakingRouter())
            .getStakingFeeAggregateDistributionE4Precision();
    }

    /*
     * @dev updates Consensus Layer state snapshot according to the current report
     *
     * NB: conventions and assumptions
     *
     * `depositedValidators` are total amount of the **ever** deposited Lido validators
     * `_postClValidators` are total amount of the **ever** appeared on the CL side Lido validators
     *
     * i.e., exited Lido validators persist in the state, just with a different status
     */
    function _processClStateUpdate(
        uint256 _reportTimestamp,
        uint256 _preClValidators,
        uint256 _postClValidators,
        uint256 _postClBalance
    ) internal returns (uint256 preCLBalance) {
        uint256 depositedValidators = DEPOSITED_VALIDATORS_POSITION.getStorageUint256();
        require(_postClValidators <= depositedValidators, "REPORTED_MORE_DEPOSITED");
        require(_postClValidators >= _preClValidators, "REPORTED_LESS_VALIDATORS");

        if (_postClValidators > _preClValidators) {
            CL_VALIDATORS_POSITION.setStorageUint256(_postClValidators);
        }

        uint256 appearedValidators = _postClValidators - _preClValidators;
        preCLBalance = CL_BALANCE_POSITION.getStorageUint256();
        // Take into account the balance of the newly appeared validators
        preCLBalance = preCLBalance.add(appearedValidators.mul(DEPOSIT_SIZE));

        // Save the current CL balance and validators to
        // calculate rewards on the next push
        CL_BALANCE_POSITION.setStorageUint256(_postClBalance);

        emit CLValidatorsUpdated(_reportTimestamp, _preClValidators, _postClValidators);
    }

    /**
     * @dev collect ETH from ELRewardsVault and WithdrawalVault, then send to WithdrawalQueue
     */
    function _collectRewardsAndProcessWithdrawals(
        OracleReportContracts memory _contracts,
        uint256 _withdrawalsToWithdraw,
        uint256 _elRewardsToWithdraw,
        uint256 _lastFinalizableRequestId,
        uint256 _etherToLockOnWithdrawalQueue,
        uint256 _simulatedShareRate
    ) internal {
        // withdraw execution layer rewards and put them to the buffer
        if (_elRewardsToWithdraw > 0) {
            ILidoExecutionLayerRewardsVault(_contracts.elRewardsVault).withdrawRewards(_elRewardsToWithdraw);
        }

        // withdraw withdrawals and put them to the buffer
        if (_withdrawalsToWithdraw > 0) {
            IWithdrawalVault(_contracts.withdrawalVault).withdrawWithdrawals(_withdrawalsToWithdraw);
        }

        // finalize withdrawals (send ether, assign shares for burning)
        if (_etherToLockOnWithdrawalQueue > 0) {
            IWithdrawalQueue withdrawalQueue = IWithdrawalQueue(_contracts.withdrawalQueue);
            withdrawalQueue.finalize.value(_etherToLockOnWithdrawalQueue)(_lastFinalizableRequestId, _simulatedShareRate);
        }

        uint256 postBufferedEther = _getBufferedEther()
            .add(_elRewardsToWithdraw) // Collected from ELVault
            .add(_withdrawalsToWithdraw) // Collected from WithdrawalVault
            .sub(_etherToLockOnWithdrawalQueue); // Sent to WithdrawalQueue

        _setBufferedEther(postBufferedEther);
    }

    /**
     * @dev return amount to lock on withdrawal queue and shares to burn
     * depending on the finalization batch parameters
     */
    function _calculateWithdrawals(
        OracleReportContracts memory _contracts,
        OracleReportedData memory _reportedData
    ) internal view returns (
        uint256 etherToLock, uint256 sharesToBurn
    ) {
        IWithdrawalQueue withdrawalQueue = IWithdrawalQueue(_contracts.withdrawalQueue);

        if (!withdrawalQueue.isPaused()) {
            IOracleReportSanityChecker(_contracts.oracleReportSanityChecker).checkWithdrawalQueueOracleReport(
                _reportedData.lastFinalizableRequestId,
                _reportedData.reportTimestamp
            );

            (etherToLock, sharesToBurn) = withdrawalQueue.finalizationBatch(
                _reportedData.lastFinalizableRequestId,
                _reportedData.simulatedShareRate
            );
        }
    }

    /**
     * @dev calculate the amount of rewards and distribute it
     */
    function _processRewards(
        OracleReportContext memory _reportContext,
        uint256 _postCLBalance,
        uint256 _withdrawnWithdrawals,
        uint256 _withdrawnElRewards
    ) internal returns (uint256 sharesMintedAsFees) {
        uint256 postCLTotalBalance = _postCLBalance.add(_withdrawnWithdrawals);
        // Don’t mint/distribute any protocol fee on the non-profitable Lido oracle report
        // (when consensus layer balance delta is zero or negative).
        // See LIP-12 for details:
        // https://research.lido.fi/t/lip-12-on-chain-part-of-the-rewards-distribution-after-the-merge/1625
        if (postCLTotalBalance > _reportContext.preCLBalance) {
            uint256 consensusLayerRewards = postCLTotalBalance - _reportContext.preCLBalance;

            sharesMintedAsFees = _distributeFee(
                _reportContext.preTotalPooledEther,
                _reportContext.preTotalShares,
                consensusLayerRewards.add(_withdrawnElRewards)
            );
        }
    }

    /**
     * @dev Process user deposit, mints liquid tokens and increase the pool buffer
     * @param _referral address of referral.
     * @return amount of StETH shares generated
     */
    function _submit(address _referral) internal returns (uint256) {
        require(msg.value != 0, "ZERO_DEPOSIT");

        StakeLimitState.Data memory stakeLimitData = STAKING_STATE_POSITION.getStorageStakeLimitStruct();
        // There is an invariant that protocol pause also implies staking pause.
        // Thus, no need to check protocol pause explicitly.
        require(!stakeLimitData.isStakingPaused(), "STAKING_PAUSED");

        if (stakeLimitData.isStakingLimitSet()) {
            uint256 currentStakeLimit = stakeLimitData.calculateCurrentStakeLimit();

            require(msg.value <= currentStakeLimit, "STAKE_LIMIT");

            STAKING_STATE_POSITION.setStorageStakeLimitStruct(stakeLimitData.updatePrevStakeLimit(currentStakeLimit - msg.value));
        }

        uint256 sharesAmount = getSharesByPooledEth(msg.value);

        _mintShares(msg.sender, sharesAmount);

        _setBufferedEther(_getBufferedEther().add(msg.value));
        emit Submitted(msg.sender, msg.value, _referral);

        _emitTransferAfterMintingShares(msg.sender, sharesAmount);
        return sharesAmount;
    }

    /**
     * @dev Emits {Transfer} and {TransferShares} events where `from` is 0 address. Indicates mint events.
     */
    function _emitTransferAfterMintingShares(address _to, uint256 _sharesAmount) internal {
        emit Transfer(address(0), _to, getPooledEthByShares(_sharesAmount));
        emit TransferShares(address(0), _to, _sharesAmount);
    }

    /**
     * @dev Staking router rewards distribution.
     *
     * Corresponds to the return value of `IStakingRouter.newTotalPooledEtherForRewards()`
     * Prevents `stack too deep` issue.
     */
    struct StakingRewardsDistribution {
        address[] recipients;
        uint256[] moduleIds;
        uint96[] modulesFees;
        uint96 totalFee;
        uint256 precisionPoints;
    }

    /**
     * @dev Get staking rewards distribution from staking router.
     */
    function _getStakingRewardsDistribution() internal view returns (
        StakingRewardsDistribution memory ret,
        IStakingRouter router
    ) {
        router = IStakingRouter(getLidoLocator().stakingRouter());

        (
            ret.recipients,
            ret.moduleIds,
            ret.modulesFees,
            ret.totalFee,
            ret.precisionPoints
        ) = router.getStakingRewardsDistribution();

        require(ret.recipients.length == ret.modulesFees.length, "WRONG_RECIPIENTS_INPUT");
        require(ret.moduleIds.length == ret.modulesFees.length, "WRONG_MODULE_IDS_INPUT");
    }

    /**
     * @dev Distributes fee portion of the rewards by minting and distributing corresponding amount of liquid tokens.
     * @param _preTotalPooledEther Total supply before report-induced changes applied
     * @param _preTotalShares Total shares before report-induced changes applied
     * @param _totalRewards Total rewards accrued both on the Execution Layer and the Consensus Layer sides in wei.
     */
    function _distributeFee(
        uint256 _preTotalPooledEther,
        uint256 _preTotalShares,
        uint256 _totalRewards
    ) internal returns (uint256 sharesMintedAsFees) {
        // We need to take a defined percentage of the reported reward as a fee, and we do
        // this by minting new token shares and assigning them to the fee recipients (see
        // StETH docs for the explanation of the shares mechanics). The staking rewards fee
        // is defined in basis points (1 basis point is equal to 0.01%, 10000 (TOTAL_BASIS_POINTS) is 100%).
        //
        // Since we are increasing totalPooledEther by _totalRewards (totalPooledEtherWithRewards),
        // the combined cost of all holders' shares has became _totalRewards StETH tokens more,
        // effectively splitting the reward between each token holder proportionally to their token share.
        //
        // Now we want to mint new shares to the fee recipient, so that the total cost of the
        // newly-minted shares exactly corresponds to the fee taken:
        //
        // totalPooledEtherWithRewards = _preTotalPooledEther + _totalRewards
        // shares2mint * newShareCost = (_totalRewards * totalFee) / PRECISION_POINTS
        // newShareCost = totalPooledEtherWithRewards / (_preTotalShares + shares2mint)
        //
        // which follows to:
        //
        //                        _totalRewards * totalFee * _preTotalShares
        // shares2mint = --------------------------------------------------------------
        //                 (totalPooledEtherWithRewards * PRECISION_POINTS) - (_totalRewards * totalFee)
        //
        // The effect is that the given percentage of the reward goes to the fee recipient, and
        // the rest of the reward is distributed between token holders proportionally to their
        // token shares.

        (
            StakingRewardsDistribution memory rewardsDistribution,
            IStakingRouter router
        ) = _getStakingRewardsDistribution();

        if (rewardsDistribution.totalFee > 0) {
            uint256 totalPooledEtherWithRewards = _preTotalPooledEther.add(_totalRewards);

            sharesMintedAsFees =
                _totalRewards.mul(rewardsDistribution.totalFee).mul(_preTotalShares).div(
                    totalPooledEtherWithRewards.mul(
                        rewardsDistribution.precisionPoints
                    ).sub(_totalRewards.mul(rewardsDistribution.totalFee))
                );

            _mintShares(address(this), sharesMintedAsFees);

            (uint256[] memory moduleRewards, uint256 totalModuleRewards) =
                _transferModuleRewards(
                    rewardsDistribution.recipients,
                    rewardsDistribution.modulesFees,
                    rewardsDistribution.totalFee,
                    sharesMintedAsFees
                );

            _transferTreasuryRewards(sharesMintedAsFees.sub(totalModuleRewards));

            router.reportRewardsMinted(
                rewardsDistribution.moduleIds,
                moduleRewards
            );
        }
    }

    function _transferModuleRewards(
        address[] memory recipients,
        uint96[] memory modulesFees,
        uint256 totalFee,
        uint256 totalRewards
    ) internal returns (uint256[] memory moduleRewards, uint256 totalModuleRewards) {
        moduleRewards = new uint256[](recipients.length);

        for (uint256 i; i < recipients.length; ++i) {
            if (modulesFees[i] > 0) {
                uint256 iModuleRewards = totalRewards.mul(modulesFees[i]).div(totalFee);
                moduleRewards[i] = iModuleRewards;
                _transferShares(address(this), recipients[i], iModuleRewards);
                _emitTransferAfterMintingShares(recipients[i], iModuleRewards);
                totalModuleRewards = totalModuleRewards.add(iModuleRewards);
            }
        }
    }

    function _transferTreasuryRewards(uint256 treasuryReward) internal {
        address treasury = getLidoLocator().treasury();
        _transferShares(address(this), treasury, treasuryReward);
        _emitTransferAfterMintingShares(treasury, treasuryReward);
    }

    /**
     * @dev Gets the amount of Ether temporary buffered on this contract balance
     */
    function _getBufferedEther() internal view returns (uint256) {
        return BUFFERED_ETHER_POSITION.getStorageUint256();
    }

    /**
     * @dev Sets the amount of Ether temporary buffered on this contract balance
     */
    function _setBufferedEther(uint256 _newBufferedEther) internal {
        BUFFERED_ETHER_POSITION.setStorageUint256(_newBufferedEther);
    }

    /// @dev Calculates and returns the total base balance (multiple of 32) of validators in transient state,
    ///     i.e. submitted to the official Deposit contract but not yet visible in the CL state.
    /// @return transient balance in wei (1e-18 Ether)
    function _getTransientBalance() internal view returns (uint256) {
        uint256 depositedValidators = DEPOSITED_VALIDATORS_POSITION.getStorageUint256();
        uint256 clValidators = CL_VALIDATORS_POSITION.getStorageUint256();
        // clValidators can never be less than deposited ones.
        assert(depositedValidators >= clValidators);
        return (depositedValidators - clValidators).mul(DEPOSIT_SIZE);
    }

    /**
     * @dev Gets the total amount of Ether controlled by the system
     * @return total balance in wei
     */
    function _getTotalPooledEther() internal view returns (uint256) {
        return _getBufferedEther()
            .add(CL_BALANCE_POSITION.getStorageUint256())
            .add(_getTransientBalance());
    }

    function _pauseStaking() internal {
        STAKING_STATE_POSITION.setStorageStakeLimitStruct(
            STAKING_STATE_POSITION.getStorageStakeLimitStruct().setStakeLimitPauseState(true)
        );

        emit StakingPaused();
    }

    function _resumeStaking() internal {
        STAKING_STATE_POSITION.setStorageStakeLimitStruct(
            STAKING_STATE_POSITION.getStorageStakeLimitStruct().setStakeLimitPauseState(false)
        );

        emit StakingResumed();
    }

    function _getCurrentStakeLimit(StakeLimitState.Data memory _stakeLimitData) internal view returns (uint256) {
        if (_stakeLimitData.isStakingPaused()) {
            return 0;
        }
        if (!_stakeLimitData.isStakingLimitSet()) {
            return uint256(-1);
        }

        return _stakeLimitData.calculateCurrentStakeLimit();
    }

    /**
     * @dev Size-efficient analog of the `auth(_role)` modifier
     * @param _role Permission name
     */
    function _auth(bytes32 _role) internal view {
        require(canPerform(msg.sender, _role, new uint256[](0)), "APP_AUTH_FAILED");
    }

    /**
     * @dev Intermediate data structure for `_handleOracleReport`
     * Helps to overcome `stack too deep` issue.
     */
    struct OracleReportContext {
        uint256 preCLValidators;
        uint256 preCLBalance;
        uint256 preTotalPooledEther;
        uint256 preTotalShares;
        uint256 etherToLockOnWithdrawalQueue;
        uint256 sharesToBurnFromWithdrawalQueue;
        uint256 simulatedSharesToBurn;
        uint256 sharesToBurn;
        uint256 sharesMintedAsFees;
    }

    /**
     * @dev Handle oracle report method operating with the data-packed structs
     * Using structs helps to overcome 'stack too deep' issue.
     *
     * The method updates the protocol's accounting state.
     * Key steps:
     * 1. Take a snapshot of the current (pre-) state
     * 2. Pass the report data to sanity checker (reverts if malformed)
     * 3. Pre-calculate the ether to lock for withdrawal queue and shares to be burnt
     * 4. Pass the accounting values to sanity checker to smoothen positive token rebase
     *    (i.e., postpone the extra rewards to be applied during the next rounds)
     * 5. Invoke finalization of the withdrawal requests
     * 6. Distribute protocol fee (treasury & node operators)
     * 7. Burn excess shares within the allowed limit (can postpone some shares to be burnt later)
     * 8. Complete token rebase by informing observers (emit an event and call the external receivers if any)
     * 9. Sanity check for the provided simulated share rate
     */
    function _handleOracleReport(OracleReportedData memory _reportedData) internal returns (uint256[4]) {
        OracleReportContracts memory contracts = _loadOracleReportContracts();

        require(msg.sender == contracts.accountingOracle, "APP_AUTH_FAILED");
        require(_reportedData.reportTimestamp <= block.timestamp, "INVALID_REPORT_TIMESTAMP");

        OracleReportContext memory reportContext;

        // Step 1.
        // Take a snapshot of the current (pre-) state
        reportContext.preTotalPooledEther = _getTotalPooledEther();
        reportContext.preTotalShares = _getTotalShares();
        reportContext.preCLValidators = CL_VALIDATORS_POSITION.getStorageUint256();
        reportContext.preCLBalance = _processClStateUpdate(
            _reportedData.reportTimestamp,
            reportContext.preCLValidators,
            _reportedData.clValidators,
            _reportedData.postCLBalance
        );

        // Step 2.
        // Pass the report data to sanity checker (reverts if malformed)
        _checkAccountingOracleReport(contracts, _reportedData, reportContext);

        // Step 3.
        // Pre-calculate the ether to lock for withdrawal queue and shares to be burnt
        // due to withdrawal requests to finalize
        if (_reportedData.lastFinalizableRequestId != DONT_FINALIZE_WITHDRAWALS) {
            (
                reportContext.etherToLockOnWithdrawalQueue,
                reportContext.sharesToBurnFromWithdrawalQueue
            ) = _calculateWithdrawals(contracts, _reportedData);

            if (reportContext.sharesToBurnFromWithdrawalQueue > 0) {
                IBurner(contracts.burner).requestBurnShares(
                    contracts.withdrawalQueue,
                    reportContext.sharesToBurnFromWithdrawalQueue
                );
            }
        }

        // Step 4.
        // Pass the accounting values to sanity checker to smoothen positive token rebase

        uint256 withdrawals;
        uint256 elRewards;
        (
            withdrawals, elRewards, reportContext.simulatedSharesToBurn, reportContext.sharesToBurn
        ) = IOracleReportSanityChecker(contracts.oracleReportSanityChecker).smoothenTokenRebase(
            reportContext.preTotalPooledEther,
            reportContext.preTotalShares,
            reportContext.preCLBalance,
            _reportedData.postCLBalance,
            _reportedData.withdrawalVaultBalance,
            _reportedData.elRewardsVaultBalance,
            _reportedData.sharesRequestedToBurn,
            reportContext.etherToLockOnWithdrawalQueue,
            reportContext.sharesToBurnFromWithdrawalQueue
        );

        // Step 5.
        // Invoke finalization of the withdrawal requests (send ether to withdrawal queue, assign shares to be burnt)
        _collectRewardsAndProcessWithdrawals(
            contracts,
            withdrawals,
            elRewards,
            _reportedData.lastFinalizableRequestId,
            reportContext.etherToLockOnWithdrawalQueue,
            _reportedData.simulatedShareRate
        );

        emit ETHDistributed(
            _reportedData.reportTimestamp,
            reportContext.preCLBalance,
            _reportedData.postCLBalance,
            withdrawals,
            elRewards,
            _getBufferedEther()
        );

        // Step 6.
        // Distribute protocol fee (treasury & node operators)
        reportContext.sharesMintedAsFees = _processRewards(
            reportContext,
            _reportedData.postCLBalance,
            withdrawals,
            elRewards
        );

        // Step 7.
        // Burn the previously requested shares
        if (reportContext.sharesToBurn > 0) {
            IBurner(contracts.burner).commitSharesToBurn(reportContext.sharesToBurn);
            _burnShares(contracts.burner, reportContext.sharesToBurn);
        }

        // Step 8.
        // Complete token rebase by informing observers (emit an event and call the external receivers if any)
        (
            uint256 postTotalShares,
            uint256 postTotalPooledEther
        ) = _completeTokenRebase(
            _reportedData,
            reportContext,
            IPostTokenRebaseReceiver(contracts.postTokenRebaseReceiver)
        );

        // Step 9. Sanity check for the provided simulated share rate
        if (_reportedData.lastFinalizableRequestId != DONT_FINALIZE_WITHDRAWALS) {
            IOracleReportSanityChecker(contracts.oracleReportSanityChecker).checkSimulatedShareRate(
                postTotalPooledEther,
                postTotalShares,
                reportContext.etherToLockOnWithdrawalQueue,
                reportContext.sharesToBurn.sub(reportContext.simulatedSharesToBurn),
                _reportedData.simulatedShareRate
            );
        }

        return [postTotalPooledEther, postTotalShares, withdrawals, elRewards];
    }

    /**
     * @dev Pass the provided oracle data to the sanity checker contract
     * Works with structures to overcome `stack too deep`
     */
    function _checkAccountingOracleReport(
        OracleReportContracts memory _contracts,
        OracleReportedData memory _reportedData,
        OracleReportContext memory _reportContext
    ) internal view {
        IOracleReportSanityChecker(_contracts.oracleReportSanityChecker).checkAccountingOracleReport(
            _reportedData.timeElapsed,
            _reportContext.preCLBalance,
            _reportedData.postCLBalance,
            _reportedData.withdrawalVaultBalance,
            _reportedData.elRewardsVaultBalance,
            _reportedData.sharesRequestedToBurn,
            _reportContext.preCLValidators,
            _reportedData.clValidators
        );
    }

    /**
     * @dev Notify observers about the completed token rebase.
     * Emit events and call external receivers.
     */
    function _completeTokenRebase(
        OracleReportedData memory _reportedData,
        OracleReportContext memory _reportContext,
        IPostTokenRebaseReceiver _postTokenRebaseReceiver
    ) internal returns (uint256 postTotalShares, uint256 postTotalPooledEther) {
        postTotalShares = _getTotalShares();
        postTotalPooledEther = _getTotalPooledEther();

        if (_postTokenRebaseReceiver != address(0)) {
            _postTokenRebaseReceiver.handlePostTokenRebase(
                _reportedData.reportTimestamp,
                _reportedData.timeElapsed,
                _reportContext.preTotalShares,
                _reportContext.preTotalPooledEther,
                postTotalShares,
                postTotalPooledEther,
                _reportContext.sharesMintedAsFees
            );
        }

        emit TokenRebased(
            _reportedData.reportTimestamp,
            _reportedData.timeElapsed,
            _reportContext.preTotalShares,
            _reportContext.preTotalPooledEther,
            postTotalShares,
            postTotalPooledEther,
            _reportContext.sharesMintedAsFees
        );
    }

    /**
     * @dev Load the contracts used for `handleOracleReport` internally.
     */
    function _loadOracleReportContracts() internal view returns (OracleReportContracts memory ret) {
        (
            ret.accountingOracle,
            ret.elRewardsVault,
            ret.oracleReportSanityChecker,
            ret.burner,
            ret.withdrawalQueue,
            ret.withdrawalVault,
            ret.postTokenRebaseReceiver
        ) = getLidoLocator().oracleReportComponentsForLido();
    }
}<|MERGE_RESOLUTION|>--- conflicted
+++ resolved
@@ -705,17 +705,6 @@
             stakingRouter.getStakingModuleMaxDepositsCount(_stakingModuleId, getDepositableEther())
         );
 
-<<<<<<< HEAD
-        uint256 depositsValue = depositsCount.mul(DEPOSIT_SIZE);
-        /// @dev firstly update the local state of the contract to prevent a reentrancy attack,
-        ///     even if the StakingRouter is a trusted contract.
-        _setBufferedEther(_getBufferedEther().sub(depositsValue));
-        emit Unbuffered(depositsValue);
-
-        uint256 newDepositedValidators = DEPOSITED_VALIDATORS_POSITION.getStorageUint256().add(depositsCount);
-        DEPOSITED_VALIDATORS_POSITION.setStorageUint256(newDepositedValidators);
-        emit DepositedValidatorsChanged(newDepositedValidators);
-=======
         uint256 depositsValue;
         if (depositsCount > 0) {
             depositsValue = depositsCount.mul(DEPOSIT_SIZE);
@@ -728,7 +717,6 @@
             DEPOSITED_VALIDATORS_POSITION.setStorageUint256(newDepositedValidators);
             emit DepositedValidatorsChanged(newDepositedValidators);
         }
->>>>>>> 1246d3bd
 
         /// @dev transfer ether to StakingRouter and make a deposit at the same time. All the ether
         ///     sent to StakingRouter is counted as deposited. If StakingRouter can't deposit all
