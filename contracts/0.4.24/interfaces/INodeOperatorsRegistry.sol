--- conflicted
+++ resolved
@@ -174,21 +174,10 @@
             bool[] memory used
         );
 
-<<<<<<< HEAD
-    event NodeOperatorAdded(uint256 id, string name, address rewardAddress, uint64 stakingLimit);
-    event NodeOperatorActiveSet(uint256 indexed id, bool active);
-    event NodeOperatorNameSet(uint256 indexed id, string name);
-    event NodeOperatorRewardAddressSet(uint256 indexed id, address rewardAddress);
-    event NodeOperatorStakingLimitSet(uint256 indexed id, uint64 stakingLimit);
-    event NodeOperatorTotalStoppedValidatorsReported(uint256 indexed id, uint64 totalStopped);
-    event NodeOperatorTotalKeysTrimmed(uint256 indexed id, uint64 totalKeysTrimmed);
-    event SigningKeyAdded(uint256 indexed operatorId, bytes pubkey);
-    event SigningKeyRemoved(uint256 indexed operatorId, bytes pubkey);
-=======
     /// @notice Unsafely updates the number of the validators in the EXITED state for node operator with given id
     /// @param _nodeOperatorId Id of the node operator
     /// @param _exitedValidatorsKeysCount New number of EXITED validators of the node operator
-    function unsafeUpdateExitedValidatorsKeysCount(uint256 _nodeOperatorId, uint256 _exitedValidatorsKeysCount) external;
+    function unsafeUpdateExitedValidatorsKeysCount(uint256 _nodeOperatorId, uint256 _exitedValidatorsKeysCount) external returns (uint256);
 
     event NodeOperatorAdded(uint256 nodeOperatorId, string name, address rewardAddress, uint64 stakingLimit);
     event NodeOperatorActiveSet(uint256 indexed nodeOperatorId, bool active);
@@ -199,7 +188,6 @@
     event NodeOperatorTotalKeysTrimmed(uint256 indexed nodeOperatorId, uint64 totalKeysTrimmed);
     event SigningKeyAdded(uint256 indexed nodeOperatorId, bytes pubkey);
     event SigningKeyRemoved(uint256 indexed nodeOperatorId, bytes pubkey);
->>>>>>> 9c07a1b1
     event KeysOpIndexSet(uint256 keysOpIndex);
     event ContractVersionSet(uint256 version);
     event StakingModuleTypeSet(bytes32 moduleType);
