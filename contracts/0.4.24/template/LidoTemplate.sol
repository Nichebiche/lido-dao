--- conflicted
+++ resolved
@@ -89,24 +89,12 @@
         require(_holders.length > 0, "COMPANY_EMPTY_HOLDERS");
         require(_holders.length == _stakes.length, "COMPANY_BAD_HOLDERS_STAKES_LEN");
 
-<<<<<<< HEAD
-        // setup apps
-        token = _createToken(_tokenName, _tokenSymbol, TOKEN_DECIMALS);
-        (dao, acl) = _createDAO();
-        _setupApps(_votingSettings, _ETH2ValidatorRegistrationContract, _depositIterationLimit);
-
-        // lido setApps
-        _createPermissionForTemplate(acl, lido, lido.SET_APPS());
-        lido.setApps(steth, oracle, operators);
-        _removePermissionFromTemplate(acl, lido, lido.SET_APPS());
-=======
         _validateId(_id);
 
         DeployState memory state;
         state.id = _id;
         state.holders = _holders;
         state.stakes = _stakes;
->>>>>>> 7bd652f8
 
         state.token = _createToken(_tokenName, _tokenSymbol, TOKEN_DECIMALS);
         (state.dao, state.acl) = _createDAO();
@@ -144,23 +132,6 @@
         state.tokenManager = _installTokenManagerApp(state.dao, state.token, TOKEN_TRANSFERABLE, TOKEN_MAX_PER_ACCOUNT);
         state.voting = _installVotingApp(state.dao, state.token, _votingSettings);
 
-<<<<<<< HEAD
-        bytes memory initializeData = abi.encodeWithSelector(
-            Lido(0).initialize.selector,
-            _ETH2ValidatorRegistrationContract,
-            _depositIterationLimit
-        );
-        lido = Lido(_installNonDefaultApp(dao, LIDO_APP_ID, initializeData));
-        
-        initializeData = abi.encodeWithSelector(StETH(0).initialize.selector, lido);
-        steth = StETH(_installNonDefaultApp(dao, STETH_APP_ID, initializeData));
-
-        initializeData = abi.encodeWithSelector(LidoOracle(0).initialize.selector, lido);
-        oracle = LidoOracle(_installNonDefaultApp(dao, LIDOORACLE_APP_ID, initializeData));
-
-        initializeData = abi.encodeWithSelector(NodeOperatorsRegistry(0).initialize.selector, lido);
-        operators = NodeOperatorsRegistry(_installNonDefaultApp(dao, REGISTRY_APP_ID, initializeData));
-=======
         // skipping StETH initialization for now, will call it manually later since we need the pool
         bytes memory initializeData = new bytes(0);
         state.steth = StETH(_installNonDefaultApp(state.dao, STETH_APP_ID, initializeData));
@@ -180,7 +151,6 @@
         state.steth.initialize(state.lido);
         state.oracle.initialize(state.lido);
         state.operators.initialize(state.lido);
->>>>>>> 7bd652f8
     }
 
     function _setupPermissions(DeployState memory state) internal {
@@ -198,27 +168,6 @@
         state.acl.createPermission(state.lido, state.steth, state.steth.BURN_ROLE(), state.voting);
 
         // Oracle
-<<<<<<< HEAD
-        acl.createPermission(voting, oracle, oracle.MANAGE_MEMBERS(), voting);
-        acl.createPermission(voting, oracle, oracle.MANAGE_QUORUM(), voting);
-        acl.createPermission(voting, oracle, oracle.SET_REPORT_INTERVAL_DURATION(), voting);
-
-        // NodeOperatorsRegistry
-        acl.createPermission(voting, operators, operators.MANAGE_SIGNING_KEYS(), voting);
-        acl.createPermission(voting, operators, operators.ADD_NODE_OPERATOR_ROLE(), voting);
-        acl.createPermission(voting, operators, operators.SET_NODE_OPERATOR_ACTIVE_ROLE(), voting);
-        acl.createPermission(voting, operators, operators.SET_NODE_OPERATOR_NAME_ROLE(), voting);
-        acl.createPermission(voting, operators, operators.SET_NODE_OPERATOR_ADDRESS_ROLE(), voting);
-        acl.createPermission(voting, operators, operators.SET_NODE_OPERATOR_LIMIT_ROLE(), voting);
-        acl.createPermission(voting, operators, operators.REPORT_STOPPED_VALIDATORS_ROLE(), voting);
-
-        // Pool
-        acl.createPermission(voting, lido, lido.PAUSE_ROLE(), voting);
-        acl.createPermission(voting, lido, lido.MANAGE_FEE(), voting);
-        acl.createPermission(voting, lido, lido.MANAGE_WITHDRAWAL_KEY(), voting);
-        acl.createPermission(voting, lido, lido.SET_DEPOSIT_ITERATION_LIMIT(), voting);
-        acl.createPermission(voting, lido, lido.SET_APPS(), voting);
-=======
         state.acl.createPermission(state.voting, state.oracle, state.oracle.MANAGE_MEMBERS(), state.voting);
         state.acl.createPermission(state.voting, state.oracle, state.oracle.MANAGE_QUORUM(), state.voting);
         state.acl.createPermission(state.voting, state.oracle, state.oracle.SET_REPORT_INTERVAL_DURATION(), state.voting);
@@ -238,7 +187,6 @@
         state.acl.createPermission(state.voting, state.lido, state.lido.MANAGE_WITHDRAWAL_KEY(), state.voting);
         state.acl.createPermission(state.voting, state.lido, state.lido.SET_ORACLE(), state.voting);
         state.acl.createPermission(state.voting, state.lido, state.lido.SET_DEPOSIT_ITERATION_LIMIT(), state.voting);
->>>>>>> 7bd652f8
     }
 
     function _resetStorage() internal {
