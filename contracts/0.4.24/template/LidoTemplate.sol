// SPDX-FileCopyrightText: 2020 Lido <info@lido.fi>

// SPDX-License-Identifier: GPL-3.0

pragma solidity 0.4.24;

import "@aragon/os/contracts/factory/APMRegistryFactory.sol";
import "@aragon/os/contracts/acl/ACL.sol";
import "@aragon/os/contracts/apm/Repo.sol";
import "@aragon/os/contracts/apm/APMRegistry.sol";
import "@aragon/os/contracts/ens/ENSSubdomainRegistrar.sol";
import "@aragon/os/contracts/kernel/Kernel.sol";
import "@aragon/os/contracts/lib/ens/ENS.sol";
import "@aragon/os/contracts/lib/ens/PublicResolver.sol";
import "@aragon/os/contracts/factory/DAOFactory.sol";
import "@aragon/os/contracts/common/IsContract.sol";

import "@aragon/apps-agent/contracts/Agent.sol";
import "@aragon/apps-vault/contracts/Vault.sol";

import "@aragon/apps-lido/apps/voting/contracts/Voting.sol";

import "@aragon/apps-finance/contracts/Finance.sol";
import "@aragon/apps-lido/apps/token-manager/contracts/TokenManager.sol";

import "@aragon/id/contracts/IFIFSResolvingRegistrar.sol";

import "../Lido.sol";
import "../nos/NodeOperatorsRegistry.sol";
import "../interfaces/IDepositContract.sol";

contract LidoTemplate is IsContract {
    // Configuration errors
    string private constant ERROR_ZERO_OWNER = "TMPL_ZERO_OWNER";
    string private constant ERROR_ENS_NOT_CONTRACT = "TMPL_ENS_NOT_CONTRACT";
    string private constant ERROR_DAO_FACTORY_NOT_CONTRACT = "TMPL_DAO_FAC_NOT_CONTRACT";
    string private constant ERROR_MINIME_FACTORY_NOT_CONTRACT = "TMPL_MINIME_FAC_NOT_CONTRACT";
    string private constant ERROR_ARAGON_ID_NOT_CONTRACT = "TMPL_ARAGON_ID_NOT_CONTRACT";
    string private constant ERROR_APM_REGISTRY_FACTORY_NOT_CONTRACT = "TMPL_APM_REGISTRY_FAC_NOT_CONTRACT";
    string private constant ERROR_EMPTY_HOLDERS = "TMPL_EMPTY_HOLDERS";
    string private constant ERROR_BAD_AMOUNTS_LEN = "TMPL_BAD_AMOUNTS_LEN";
    string private constant ERROR_INVALID_ID = "TMPL_INVALID_ID";
    string private constant ERROR_UNEXPECTED_TOTAL_SUPPLY = "TMPL_UNEXPECTED_TOTAL_SUPPLY";

    // Operational errors
    string private constant ERROR_PERMISSION_DENIED = "TMPL_PERMISSION_DENIED";
    string private constant ERROR_REGISTRY_ALREADY_DEPLOYED = "TMPL_REGISTRY_ALREADY_DEPLOYED";
    string private constant ERROR_ENS_NODE_NOT_OWNED_BY_TEMPLATE = "TMPL_ENS_NODE_NOT_OWNED_BY_TEMPLATE";
    string private constant ERROR_REGISTRY_NOT_DEPLOYED = "TMPL_REGISTRY_NOT_DEPLOYED";
    string private constant ERROR_DAO_ALREADY_DEPLOYED = "TMPL_DAO_ALREADY_DEPLOYED";
    string private constant ERROR_DAO_NOT_DEPLOYED = "TMPL_DAO_NOT_DEPLOYED";
    string private constant ERROR_ALREADY_FINALIZED = "TMPL_ALREADY_FINALIZED";

    // Aragon app IDs
    bytes32 private constant ARAGON_AGENT_APP_ID = 0x9ac98dc5f995bf0211ed589ef022719d1487e5cb2bab505676f0d084c07cf89a; // agent.aragonpm.eth
    bytes32 private constant ARAGON_VAULT_APP_ID = 0x7e852e0fcfce6551c13800f1e7476f982525c2b5277ba14b24339c68416336d1; // vault.aragonpm.eth
    bytes32 private constant ARAGON_VOTING_APP_ID = 0x9fa3927f639745e587912d4b0fea7ef9013bf93fb907d29faeab57417ba6e1d4; // voting.aragonpm.eth
    bytes32 private constant ARAGON_FINANCE_APP_ID = 0xbf8491150dafc5dcaee5b861414dca922de09ccffa344964ae167212e8c673ae; // finance.aragonpm.eth
    bytes32 private constant ARAGON_TOKEN_MANAGER_APP_ID =
        0x6b20a3010614eeebf2138ccec99f028a61c811b3b1a3343b6ff635985c75c91f; // token-manager.aragonpm.eth

    // APM app names, see https://github.com/aragon/aragonOS/blob/f3ae59b/contracts/apm/APMRegistry.sol#L11
    string private constant APM_APP_NAME = "apm-registry";
    string private constant APM_REPO_APP_NAME = "apm-repo";
    string private constant APM_ENSSUB_APP_NAME = "apm-enssub";

    // Aragon app names
    string private constant ARAGON_AGENT_APP_NAME = "aragon-agent";
    string private constant ARAGON_FINANCE_APP_NAME = "aragon-finance";
    string private constant ARAGON_TOKEN_MANAGER_APP_NAME = "aragon-token-manager";
    string private constant ARAGON_VOTING_APP_NAME = "aragon-voting";

    // Lido app names
    string private constant LIDO_APP_NAME = "lido";
    string private constant NODE_OPERATORS_REGISTRY_APP_NAME = "node-operators-registry";

    // DAO config constants
    bool private constant TOKEN_TRANSFERABLE = true;
    uint8 private constant TOKEN_DECIMALS = uint8(18);
    uint64 private constant DEFAULT_FINANCE_PERIOD = uint64(30 days);
    uint256 private constant TOKEN_MAX_PER_ACCOUNT = 0;

    struct APMRepos {
        Repo lido;
        Repo nodeOperatorsRegistry;
        Repo aragonAgent;
        Repo aragonFinance;
        Repo aragonTokenManager;
        Repo aragonVoting;
    }

    struct DeployState {
        bytes32 lidoRegistryEnsNode;
        APMRegistry lidoRegistry;
        Kernel dao;
        ACL acl;
        MiniMeToken token;
        Agent agent;
        Finance finance;
        TokenManager tokenManager;
        Voting voting;
        address oracle;
        Lido lido;
        NodeOperatorsRegistry operators;
    }

    struct AppVersion {
        address contractAddress;
        bytes contentURI;
    }

    address private owner;
    ENS private ens;
    DAOFactory private daoFactory;
    MiniMeTokenFactory private miniMeFactory;
    IFIFSResolvingRegistrar private aragonID;
    APMRegistryFactory private apmRegistryFactory;

    DeployState private deployState;
    APMRepos private apmRepos;

    event TmplAPMDeployed(address apm);
    event TmplReposCreated();
    event TmplAppInstalled(address appProxy, bytes32 appId);
    event TmplDAOAndTokenDeployed(address dao, address token);
    event TmplTokensIssued(uint256 totalAmount);
    event TmplDaoFinalized();

    modifier onlyOwner() {
        require(msg.sender == owner, ERROR_PERMISSION_DENIED);
        _;
    }

    function setOwner(address _newOwner) external onlyOwner {
        owner = _newOwner;
    }

    constructor(
        address _owner,
        DAOFactory _daoFactory,
        ENS _ens,
        MiniMeTokenFactory _miniMeFactory,
        IFIFSResolvingRegistrar _aragonID,
        APMRegistryFactory _apmRegistryFactory
    ) public {
        require(_owner != address(0), ERROR_ZERO_OWNER);
        require(isContract(address(_daoFactory)), ERROR_DAO_FACTORY_NOT_CONTRACT);
        require(isContract(address(_ens)), ERROR_ENS_NOT_CONTRACT);
        require(isContract(address(_miniMeFactory)), ERROR_MINIME_FACTORY_NOT_CONTRACT);
        require(isContract(address(_aragonID)), ERROR_ARAGON_ID_NOT_CONTRACT);
        require(isContract(address(_apmRegistryFactory)), ERROR_APM_REGISTRY_FACTORY_NOT_CONTRACT);

        owner = _owner;
        daoFactory = _daoFactory;
        ens = _ens;
        miniMeFactory = _miniMeFactory;
        aragonID = _aragonID;
        apmRegistryFactory = _apmRegistryFactory;
    }

    function getConfig()
        external
        view
        returns (
            address _owner,
            address _daoFactory,
            address _ens,
            address _miniMeFactory,
            address _aragonID,
            address _apmRegistryFactory
        )
    {
        return (owner, daoFactory, ens, miniMeFactory, aragonID, apmRegistryFactory);
    }

    function deployLidoAPM(bytes32 _tld, bytes32 _label) external onlyOwner {
        require(deployState.lidoRegistry == address(0), ERROR_REGISTRY_ALREADY_DEPLOYED);

        bytes32 node = keccak256(abi.encodePacked(_tld, _label));
        require(ens.owner(node) == address(this), ERROR_ENS_NODE_NOT_OWNED_BY_TEMPLATE);
        deployState.lidoRegistryEnsNode = node;

        APMRegistryFactory factory = apmRegistryFactory;

        // transfer ENS node ownership to the APM factory, which will
        // subsequently transfer it to the subdomain registrar
        ens.setOwner(node, factory);

        // make the template a (temporary) manager of the APM registry
        APMRegistry registry = factory.newAPM(_tld, _label, address(this));

        // APMRegistryFactory doesn't revoke its permission to create repos
        ACL(registry.kernel().acl()).revokePermission(factory, registry, registry.CREATE_REPO_ROLE());

        deployState.lidoRegistry = registry;

        emit TmplAPMDeployed(address(registry));
    }

    /**
     * @dev An escape hatch function to reclaim the domain if APM fails to deploy.
     */
    function cancelAndTransferDomain(bytes32 node, address _to) external onlyOwner {
        require(ens.owner(node) == address(this), ERROR_ENS_NODE_NOT_OWNED_BY_TEMPLATE);
        ens.setOwner(node, _to);
    }

    function createRepos(
        uint16[3] _initialSemanticVersion,
        address _lidoImplAddress,
        bytes _lidoContentURI,
        address _nodeOperatorsRegistryImplAddress,
        bytes _nodeOperatorsRegistryContentURI
    ) external onlyOwner {
        require(deployState.lidoRegistry != address(0), ERROR_REGISTRY_NOT_DEPLOYED);

        APMRegistry lidoRegistry = deployState.lidoRegistry;

        // create Lido app repos

        apmRepos.lido = lidoRegistry.newRepoWithVersion(
            LIDO_APP_NAME,
            this,
            _initialSemanticVersion,
            _lidoImplAddress,
            _lidoContentURI
        );

        apmRepos.nodeOperatorsRegistry = lidoRegistry.newRepoWithVersion(
            NODE_OPERATORS_REGISTRY_APP_NAME,
            this,
            _initialSemanticVersion,
            _nodeOperatorsRegistryImplAddress,
            _nodeOperatorsRegistryContentURI
        );

        // create Aragon app repos pointing to latest upstream versions

        AppVersion memory latest = _apmResolveLatest(ARAGON_AGENT_APP_ID);
        apmRepos.aragonAgent = lidoRegistry.newRepoWithVersion(
            ARAGON_AGENT_APP_NAME,
            this,
            _initialSemanticVersion,
            latest.contractAddress,
            latest.contentURI
        );

        latest = _apmResolveLatest(ARAGON_FINANCE_APP_ID);
        apmRepos.aragonFinance = lidoRegistry.newRepoWithVersion(
            ARAGON_FINANCE_APP_NAME,
            this,
            _initialSemanticVersion,
            latest.contractAddress,
            latest.contentURI
        );

        latest = _apmResolveLatest(ARAGON_TOKEN_MANAGER_APP_ID);
        apmRepos.aragonTokenManager = lidoRegistry.newRepoWithVersion(
            ARAGON_TOKEN_MANAGER_APP_NAME,
            this,
            _initialSemanticVersion,
            latest.contractAddress,
            latest.contentURI
        );

        latest = _apmResolveLatest(ARAGON_VOTING_APP_ID);
        apmRepos.aragonVoting = lidoRegistry.newRepoWithVersion(
            ARAGON_VOTING_APP_NAME,
            this,
            _initialSemanticVersion,
            latest.contractAddress,
            latest.contentURI
        );

        emit TmplReposCreated();
    }

    function newDAO(
        string _tokenName,
        string _tokenSymbol,
        uint64[4] _votingSettings,
        address _eip712StETH,
        address _oracle
    ) external onlyOwner {
        DeployState memory state = deployState;

        require(_oracle != address(0), "ZERO_ORACLE_ADDRESS");
        require(state.lidoRegistry != address(0), ERROR_REGISTRY_NOT_DEPLOYED);
        require(state.dao == address(0), ERROR_DAO_ALREADY_DEPLOYED);

        state.oracle = _oracle;

        state.token = _createToken(_tokenName, _tokenSymbol, TOKEN_DECIMALS);
        (state.dao, state.acl) = _createDAO();

        state.agent = _installAgentApp(state.lidoRegistryEnsNode, state.dao);

        state.finance = _installFinanceApp(state.lidoRegistryEnsNode, state.dao, state.agent, DEFAULT_FINANCE_PERIOD);

        state.tokenManager = _installTokenManagerApp(
            state.lidoRegistryEnsNode,
            state.dao,
            state.token,
            TOKEN_TRANSFERABLE,
            TOKEN_MAX_PER_ACCOUNT
        );

        state.voting = _installVotingApp(
            state.lidoRegistryEnsNode,
            state.dao,
            state.token,
            _votingSettings[0], // support
            _votingSettings[1], // acceptance
            _votingSettings[2], // duration
            _votingSettings[3]  // objectionPhaseDuration
        );

        bytes memory noInit = new bytes(0);

        state.lido = Lido(
            _installNonDefaultApp(state.dao, _getAppId(LIDO_APP_NAME, state.lidoRegistryEnsNode), noInit)
        );

        state.operators = NodeOperatorsRegistry(
            _installNonDefaultApp(
                state.dao,
                _getAppId(NODE_OPERATORS_REGISTRY_APP_NAME, state.lidoRegistryEnsNode),
                noInit
            )
        );


        state.operators.initialize(state.lido, bytes32(0x1));

        // used for issuing vested tokens in the next step
        _createTokenManagerPermissionsForTemplate(state.acl, state.tokenManager);

        emit TmplDAOAndTokenDeployed(address(state.dao), address(state.token));

        deployState = state;
    }

    function issueTokens(
        address[] _holders,
        uint256[] _amounts,
        uint64 _vestingStart,
        uint64 _vestingCliff,
        uint64 _vestingEnd,
        bool _vestingRevokable,
        uint256 _expectedFinalTotalSupply
    ) external onlyOwner {
        require(_holders.length > 0, ERROR_EMPTY_HOLDERS);
        require(_holders.length == _amounts.length, ERROR_BAD_AMOUNTS_LEN);

        TokenManager tokenManager = deployState.tokenManager;
        require(tokenManager != address(0), ERROR_DAO_NOT_DEPLOYED);

        uint256 totalAmount = _issueTokens(
            tokenManager,
            deployState.token,
            _holders,
            _amounts,
            _vestingStart,
            _vestingCliff,
            _vestingEnd,
            _vestingRevokable,
            _expectedFinalTotalSupply
        );

        emit TmplTokensIssued(totalAmount);
    }

    function finalizeDAO(
        string _daoName,
        uint256 _unvestedTokensAmount,
        uint16 _elRewardsWithdrawalLimit
    )
        external onlyOwner
    {
        DeployState memory state = deployState;
        APMRepos memory repos = apmRepos;

        require(state.dao != address(0), ERROR_DAO_NOT_DEPLOYED);
        require(bytes(_daoName).length > 0, ERROR_INVALID_ID);

<<<<<<< HEAD
        // Set Execution Layer rewards parameters on Lido contract
        bytes32 MANAGE_PROTOCOL_CONTRACTS_ROLE = state.lido.MANAGE_PROTOCOL_CONTRACTS_ROLE();
        _createPermissionForTemplate(state.acl, state.lido, MANAGE_PROTOCOL_CONTRACTS_ROLE);
        state.lido.setProtocolContracts(
            state.lido.getOracle(),
            state.lido.getTreasury(),
            _elRewardsVault
        );
        _removePermissionFromTemplate(state.acl, state.lido, MANAGE_PROTOCOL_CONTRACTS_ROLE);

=======
>>>>>>> 8913445e
        bytes32 LIDO_SET_EL_REWARDS_WITHDRAWAL_LIMIT = state.lido.SET_EL_REWARDS_WITHDRAWAL_LIMIT_ROLE();
        _createPermissionForTemplate(state.acl, state.lido, LIDO_SET_EL_REWARDS_WITHDRAWAL_LIMIT);
        state.lido.setELRewardsWithdrawalLimit(_elRewardsWithdrawalLimit);
        _removePermissionFromTemplate(state.acl, state.lido, LIDO_SET_EL_REWARDS_WITHDRAWAL_LIMIT);

        if (_unvestedTokensAmount != 0) {
            // using issue + assign to avoid setting the additional MINT_ROLE for the template
            state.tokenManager.issue(_unvestedTokensAmount);
            state.tokenManager.assign(state.agent, _unvestedTokensAmount);
            emit TmplTokensIssued(_unvestedTokensAmount);
        }

        _setupPermissions(state, repos);
        _transferRootPermissionsFromTemplateAndFinalizeDAO(state.dao, state.voting);
        _resetState();

        aragonID.register(keccak256(abi.encodePacked(_daoName)), state.dao);

        emit TmplDaoFinalized();
    }

    /* DAO AND APPS */

    /**
     * @dev Create a DAO using the DAO Factory and grant the template root permissions so it has full
     *      control during setup. Once the DAO setup has finished, it is recommended to call the
     *      `_transferRootPermissionsFromTemplateAndFinalizeDAO()` helper to transfer the root
     *      permissions to the end entity in control of the organization.
     */
    function _createDAO() private returns (Kernel dao, ACL acl) {
        dao = daoFactory.newDAO(this);
        acl = ACL(dao.acl());
        _createPermissionForTemplate(acl, dao, dao.APP_MANAGER_ROLE());
    }

    function _installAgentApp(bytes32 _lidoRegistryEnsNode, Kernel _dao) private returns (Agent) {
        bytes32 appId = _getAppId(ARAGON_AGENT_APP_NAME, _lidoRegistryEnsNode);
        bytes memory initializeData = abi.encodeWithSelector(Agent(0).initialize.selector);
        Agent agent = Agent(_installApp(_dao, appId, initializeData, true));
        _dao.setRecoveryVaultAppId(appId);
        return agent;
    }

    function _installFinanceApp(
        bytes32 _lidoRegistryEnsNode,
        Kernel _dao,
        Vault _vault,
        uint64 _periodDuration
    ) private returns (Finance) {
        bytes32 appId = _getAppId(ARAGON_FINANCE_APP_NAME, _lidoRegistryEnsNode);
        bytes memory initializeData = abi.encodeWithSelector(Finance(0).initialize.selector, _vault, _periodDuration);
        return Finance(_installNonDefaultApp(_dao, appId, initializeData));
    }

    function _installTokenManagerApp(
        bytes32 _lidoRegistryEnsNode,
        Kernel _dao,
        MiniMeToken _token,
        bool _transferable,
        uint256 _maxAccountTokens
    ) private returns (TokenManager) {
        bytes32 appId = _getAppId(ARAGON_TOKEN_MANAGER_APP_NAME, _lidoRegistryEnsNode);
        TokenManager tokenManager = TokenManager(_installNonDefaultApp(_dao, appId, new bytes(0)));
        _token.changeController(tokenManager);
        tokenManager.initialize(_token, _transferable, _maxAccountTokens);
        return tokenManager;
    }

    function _installVotingApp(
        bytes32 _lidoRegistryEnsNode,
        Kernel _dao,
        MiniMeToken _token,
        uint64 _support,
        uint64 _acceptance,
        uint64 _duration,
        uint64 _objectionPhaseDuration
    )
        private returns (Voting)
    {
        bytes32 appId = _getAppId(ARAGON_VOTING_APP_NAME, _lidoRegistryEnsNode);
        bytes memory initializeData = abi.encodeWithSelector(
            Voting(0).initialize.selector,
            _token,
            _support,
            _acceptance,
            _duration,
            _objectionPhaseDuration
        );
        return Voting(_installNonDefaultApp(_dao, appId, initializeData));
    }

    function _installNonDefaultApp(
        Kernel _dao,
        bytes32 _appId,
        bytes memory _initializeData
    ) internal returns (address) {
        return _installApp(_dao, _appId, _initializeData, false);
    }

    function _installApp(
        Kernel _dao,
        bytes32 _appId,
        bytes memory _initializeData,
        bool _setDefault
    ) internal returns (address) {
        address latestBaseAppAddress = _apmResolveLatest(_appId).contractAddress;
        address instance = address(_dao.newAppInstance(_appId, latestBaseAppAddress, _initializeData, _setDefault));
        emit TmplAppInstalled(instance, _appId);
        return instance;
    }

    /* TOKEN */

    function _createToken(
        string memory _name,
        string memory _symbol,
        uint8 _decimals
    ) internal returns (MiniMeToken) {
        MiniMeToken token = miniMeFactory.createCloneToken(MiniMeToken(address(0)), 0, _name, _decimals, _symbol, true);
        return token;
    }

    function _issueTokens(
        TokenManager _tokenManager,
        MiniMeToken _token,
        address[] memory _holders,
        uint256[] memory _amounts,
        uint64 _vestingStart,
        uint64 _vestingCliff,
        uint64 _vestingEnd,
        bool _vestingRevokable,
        uint256 _expectedFinalTotalSupply
    )
        private
        returns (uint256 totalAmount)
    {
        totalAmount = 0;
        uint256 i;

        for (i = 0; i < _holders.length; ++i) {
            totalAmount += _amounts[i];
        }

        _tokenManager.issue(totalAmount);
        require(_token.totalSupply() == _expectedFinalTotalSupply, ERROR_UNEXPECTED_TOTAL_SUPPLY);

        for (i = 0; i < _holders.length; ++i) {
            _tokenManager.assignVested(
                _holders[i],
                _amounts[i],
                _vestingStart,
                _vestingCliff,
                _vestingEnd,
                _vestingRevokable
            );
        }

        return totalAmount;
    }

    /* PERMISSIONS */

    function _setupPermissions(DeployState memory _state, APMRepos memory _repos) private {
        ACL acl = _state.acl;
        Voting voting = _state.voting;

        _createAgentPermissions(acl, _state.agent, voting);
        _createVaultPermissions(acl, _state.agent, _state.finance, voting);
        _createFinancePermissions(acl, _state.finance, voting);
        _createEvmScriptsRegistryPermissions(acl, voting);
        _createVotingPermissions(acl, voting, _state.tokenManager);
        _configureTokenManagerPermissions(acl, _state.tokenManager, voting);

        // APM

        Kernel apmDAO = Kernel(_state.lidoRegistry.kernel());
        ACL apmACL = ACL(apmDAO.acl());
        bytes32 REPO_CREATE_VERSION_ROLE = _repos.lido.CREATE_VERSION_ROLE();
        ENSSubdomainRegistrar apmRegistrar = _state.lidoRegistry.registrar();

        _transferPermissionFromTemplate(apmACL, _state.lidoRegistry, voting, _state.lidoRegistry.CREATE_REPO_ROLE());
        apmACL.setPermissionManager(voting, apmDAO, apmDAO.APP_MANAGER_ROLE());
        _transferPermissionFromTemplate(apmACL, apmACL, voting, apmACL.CREATE_PERMISSIONS_ROLE());
        apmACL.setPermissionManager(voting, apmRegistrar, apmRegistrar.CREATE_NAME_ROLE());
        apmACL.setPermissionManager(voting, apmRegistrar, apmRegistrar.POINT_ROOTNODE_ROLE());

        // APM repos

        // using loops to save contract size
        Repo[9] memory repoAddresses;
        repoAddresses[0] = _repos.lido;
        repoAddresses[1] = _repos.nodeOperatorsRegistry;
        repoAddresses[2] = _repos.aragonAgent;
        repoAddresses[3] = _repos.aragonFinance;
        repoAddresses[4] = _repos.aragonTokenManager;
        repoAddresses[5] = _repos.aragonVoting;
        repoAddresses[6] = _resolveRepo(_getAppId(APM_APP_NAME, _state.lidoRegistryEnsNode));
        repoAddresses[7] = _resolveRepo(_getAppId(APM_REPO_APP_NAME, _state.lidoRegistryEnsNode));
        repoAddresses[8] = _resolveRepo(_getAppId(APM_ENSSUB_APP_NAME, _state.lidoRegistryEnsNode));
        for (uint256 i = 0; i < repoAddresses.length; ++i) {
            _transferPermissionFromTemplate(apmACL, repoAddresses[i], voting, REPO_CREATE_VERSION_ROLE);
        }

        // using loops to save contract size
        bytes32[7] memory perms;

        // NodeOperatorsRegistry
        perms[0] = _state.operators.MANAGE_SIGNING_KEYS();
        perms[1] = _state.operators.ADD_NODE_OPERATOR_ROLE();
        perms[2] = _state.operators.ACTIVATE_NODE_OPERATOR_ROLE();
        perms[2] = _state.operators.DEACTIVATE_NODE_OPERATOR_ROLE();
        perms[3] = _state.operators.SET_NODE_OPERATOR_NAME_ROLE();
        perms[4] = _state.operators.SET_NODE_OPERATOR_ADDRESS_ROLE();
        perms[5] = _state.operators.SET_NODE_OPERATOR_LIMIT_ROLE();
        perms[6] = _state.operators.UPDATE_EXITED_VALIDATORS_KEYS_COUNT_ROLE();
        for (i = 0; i < 7; ++i) {
            _createPermissionForVoting(acl, _state.operators, perms[i], voting);
        }

        // Lido
        perms[0] = _state.lido.PAUSE_ROLE();
        perms[1] = _state.lido.MANAGE_PROTOCOL_CONTRACTS_ROLE();
        perms[2] = _state.lido.BURN_ROLE();
        perms[3] = _state.lido.RESUME_ROLE();
        perms[4] = _state.lido.STAKING_PAUSE_ROLE();
        perms[5] = _state.lido.STAKING_CONTROL_ROLE();
        perms[6] = _state.lido.SET_EL_REWARDS_WITHDRAWAL_LIMIT_ROLE();
        for (i = 0; i < 7; ++i) {
            _createPermissionForVoting(acl, _state.lido, perms[i], voting);
        }
    }

    function _createTokenManagerPermissionsForTemplate(ACL _acl, TokenManager _tokenManager) internal {
        _createPermissionForTemplate(_acl, _tokenManager, _tokenManager.ISSUE_ROLE());
        _createPermissionForTemplate(_acl, _tokenManager, _tokenManager.ASSIGN_ROLE());
    }

    function _createPermissionForVoting(
        ACL _acl,
        address _app,
        bytes32 perm,
        address _voting
    ) internal {
        _acl.createPermission(_voting, _app, perm, _voting);
    }

    function _createAgentPermissions(
        ACL _acl,
        Agent _agent,
        address _voting
    ) internal {
        _createPermissionForVoting(_acl, _agent, _agent.EXECUTE_ROLE(), _voting);
        _createPermissionForVoting(_acl, _agent, _agent.RUN_SCRIPT_ROLE(), _voting);
    }

    function _createVaultPermissions(
        ACL _acl,
        Vault _vault,
        address _finance,
        address _voting
    ) internal {
        _acl.createPermission(_finance, _vault, _vault.TRANSFER_ROLE(), _voting);
    }

    function _createFinancePermissions(
        ACL _acl,
        Finance _finance,
        address _voting
    ) internal {
        _createPermissionForVoting(_acl, _finance, _finance.EXECUTE_PAYMENTS_ROLE(), _voting);
        _createPermissionForVoting(_acl, _finance, _finance.MANAGE_PAYMENTS_ROLE(), _voting);
        _createPermissionForVoting(_acl, _finance, _finance.CREATE_PAYMENTS_ROLE(), _voting);
    }

    function _createEvmScriptsRegistryPermissions(ACL _acl, address _voting) internal {
        EVMScriptRegistry registry = EVMScriptRegistry(_acl.getEVMScriptRegistry());
        _createPermissionForVoting(_acl, registry, registry.REGISTRY_MANAGER_ROLE(), _voting);
        _createPermissionForVoting(_acl, registry, registry.REGISTRY_ADD_EXECUTOR_ROLE(), _voting);
    }

    function _createVotingPermissions(
        ACL _acl,
        Voting _voting,
        address _tokenManager
    ) internal {
        _createPermissionForVoting(_acl, _voting, _voting.MODIFY_QUORUM_ROLE(), _voting);
        _createPermissionForVoting(_acl, _voting, _voting.MODIFY_SUPPORT_ROLE(), _voting);
        _acl.createPermission(_tokenManager, _voting, _voting.CREATE_VOTES_ROLE(), _voting);
    }

    function _configureTokenManagerPermissions(
        ACL _acl,
        TokenManager _tokenManager,
        address _voting
    ) internal {
        _removePermissionFromTemplate(_acl, _tokenManager, _tokenManager.ISSUE_ROLE());
        _removePermissionFromTemplate(_acl, _tokenManager, _tokenManager.ASSIGN_ROLE());
        _createPermissionForVoting(_acl, _tokenManager, _tokenManager.ASSIGN_ROLE(), _voting);
    }

    function _createPermissionForTemplate(
        ACL _acl,
        address _app,
        bytes32 _permission
    ) private {
        _acl.createPermission(address(this), _app, _permission, address(this));
    }

    function _removePermissionFromTemplate(
        ACL _acl,
        address _app,
        bytes32 _permission
    ) private {
        _acl.revokePermission(address(this), _app, _permission);
        _acl.removePermissionManager(_app, _permission);
    }

    function _transferRootPermissionsFromTemplateAndFinalizeDAO(Kernel _dao, address _voting) private {
        ACL _acl = ACL(_dao.acl());
        _transferPermissionFromTemplate(_acl, _dao, _voting, _dao.APP_MANAGER_ROLE(), _voting);
        _transferPermissionFromTemplate(_acl, _acl, _voting, _acl.CREATE_PERMISSIONS_ROLE(), _voting);
    }

    function _transferPermissionFromTemplate(
        ACL _acl,
        address _app,
        address _to,
        bytes32 _permission
    ) private {
        _transferPermissionFromTemplate(_acl, _app, _to, _permission, _to);
    }

    function _transferPermissionFromTemplate(
        ACL _acl,
        address _app,
        address _to,
        bytes32 _permission,
        address _manager
    ) private {
        _acl.grantPermission(_to, _app, _permission);
        _acl.revokePermission(address(this), _app, _permission);
        _acl.setPermissionManager(_manager, _app, _permission);
    }

    /* APM and ENS */

    function _apmResolveLatest(bytes32 _appId) private view returns (AppVersion memory) {
        Repo repo = _resolveRepo(_appId);
        (, address contractAddress, bytes memory contentURI) = repo.getLatest();
        return AppVersion(contractAddress, contentURI);
    }

    function _resolveRepo(bytes32 _appId) private view returns (Repo) {
        return Repo(PublicResolver(ens.resolver(_appId)).addr(_appId));
    }

    /**
     * @return the app ID: ENS node with name `_appName` and parent node `_apmRootNode`.
     */
    function _getAppId(string _appName, bytes32 _apmRootNode) private pure returns (bytes32 subnode) {
        return keccak256(abi.encodePacked(_apmRootNode, keccak256(abi.encodePacked(_appName))));
    }

    /* STATE RESET */

    function _resetState() private {
        delete deployState.lidoRegistryEnsNode;
        delete deployState.lidoRegistry;
        delete deployState.dao;
        delete deployState.acl;
        delete deployState.token;
        delete deployState.agent;
        delete deployState.finance;
        delete deployState.tokenManager;
        delete deployState.voting;
        delete deployState.lido;
        delete deployState.oracle;
        delete deployState.operators;
        delete deployState;
        delete apmRepos.lido;
        delete apmRepos.nodeOperatorsRegistry;
        delete apmRepos.aragonAgent;
        delete apmRepos.aragonFinance;
        delete apmRepos.aragonTokenManager;
        delete apmRepos.aragonVoting;
        delete apmRepos;
    }
}<|MERGE_RESOLUTION|>--- conflicted
+++ resolved
@@ -279,7 +279,6 @@
         string _tokenName,
         string _tokenSymbol,
         uint64[4] _votingSettings,
-        address _eip712StETH,
         address _oracle
     ) external onlyOwner {
         DeployState memory state = deployState;
@@ -383,19 +382,6 @@
         require(state.dao != address(0), ERROR_DAO_NOT_DEPLOYED);
         require(bytes(_daoName).length > 0, ERROR_INVALID_ID);
 
-<<<<<<< HEAD
-        // Set Execution Layer rewards parameters on Lido contract
-        bytes32 MANAGE_PROTOCOL_CONTRACTS_ROLE = state.lido.MANAGE_PROTOCOL_CONTRACTS_ROLE();
-        _createPermissionForTemplate(state.acl, state.lido, MANAGE_PROTOCOL_CONTRACTS_ROLE);
-        state.lido.setProtocolContracts(
-            state.lido.getOracle(),
-            state.lido.getTreasury(),
-            _elRewardsVault
-        );
-        _removePermissionFromTemplate(state.acl, state.lido, MANAGE_PROTOCOL_CONTRACTS_ROLE);
-
-=======
->>>>>>> 8913445e
         bytes32 LIDO_SET_EL_REWARDS_WITHDRAWAL_LIMIT = state.lido.SET_EL_REWARDS_WITHDRAWAL_LIMIT_ROLE();
         _createPermissionForTemplate(state.acl, state.lido, LIDO_SET_EL_REWARDS_WITHDRAWAL_LIMIT);
         state.lido.setELRewardsWithdrawalLimit(_elRewardsWithdrawalLimit);
