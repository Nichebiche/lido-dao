--- conflicted
+++ resolved
@@ -595,20 +595,10 @@
 
         // Lido
         perms[0] = _state.lido.PAUSE_ROLE();
-<<<<<<< HEAD
         perms[1] = _state.lido.RESUME_ROLE();
         perms[2] = _state.lido.STAKING_PAUSE_ROLE();
         perms[3] = _state.lido.STAKING_CONTROL_ROLE();
-        perms[4] = _state.lido.MANAGE_MAX_POSITIVE_TOKEN_REBASE_ROLE();
-        for (i = 0; i < 5; ++i) {
-=======
-        perms[1] = _state.lido.MANAGE_PROTOCOL_CONTRACTS_ROLE();
-        perms[2] = _state.lido.BURN_ROLE();
-        perms[3] = _state.lido.RESUME_ROLE();
-        perms[4] = _state.lido.STAKING_PAUSE_ROLE();
-        perms[5] = _state.lido.STAKING_CONTROL_ROLE();
-        for (i = 0; i < 6; ++i) {
->>>>>>> 4089bd17
+        for (i = 0; i < 4; ++i) {
             _createPermissionForVoting(acl, _state.lido, perms[i], voting);
         }
     }
