--- conflicted
+++ resolved
@@ -32,7 +32,7 @@
         uint256 reportProcessingDeadlineSlot
     );
 }
-import "../utils/Versioned.sol";
+
 
 /**
  * @title DEPRECATED legacy oracle contract stub kept for compatibility purposes only.
@@ -44,14 +44,7 @@
  *
  * See docs.lido.fi for more info.
  */
-<<<<<<< HEAD
-contract LidoOracle is AragonApp, Versioned {
-    using SafeMath for uint256;
-    using ReportUtils for uint256;
-    using ERC165Checker for address;
-=======
 contract LidoOracle is AragonApp {
->>>>>>> 23306b4f
 
     struct ChainSpec {
         uint64 epochsPerFrame;
@@ -72,24 +65,6 @@
         uint128 beaconBalance,
         uint128 beaconValidators
     );
-<<<<<<< HEAD
-    event PostTotalShares(
-         uint256 postTotalPooledEther,
-         uint256 preTotalPooledEther,
-         uint256 timeElapsed,
-         uint256 totalShares);
-
-    /// ACL
-    bytes32 constant public MANAGE_MEMBERS =
-        0xbf6336045918ae0015f4cdb3441a2fdbfaa4bcde6558c8692aac7f56c69fb067; // keccak256("MANAGE_MEMBERS")
-    bytes32 constant public MANAGE_QUORUM =
-        0xa5ffa9f45fa52c446078e834e1914561bd9c2ab1e833572d62af775da092ccbc; // keccak256("MANAGE_QUORUM")
-    bytes32 constant public SET_BEACON_SPEC =
-        0x16a273d48baf8111397316e6d961e6836913acb23b181e6c5fb35ec0bd2648fc; // keccak256("SET_BEACON_SPEC")
-    bytes32 constant public SET_REPORT_BOUNDARIES =
-        0x44adaee26c92733e57241cb0b26ffaa2d182ed7120ba3ecd7e0dce3635c01dc1; // keccak256("SET_REPORT_BOUNDARIES")
-=======
->>>>>>> 23306b4f
 
     /// @notice DEPRECATED, kept for compatibility purposes only. The new Rebase event emitted
     /// from the main Lido contract should be used instead.
@@ -119,15 +94,6 @@
     bytes32 internal constant BEACON_SPEC_POSITION =
         0x805e82d53a51be3dfde7cfed901f1f96f5dad18e874708b082adb8841e8ca909; // keccak256("lido.LidoOracle.beaconSpec")
 
-<<<<<<< HEAD
-    /// Epoch that we currently collect reports
-    bytes32 internal constant EXPECTED_EPOCH_ID_POSITION =
-        0x65f1a0ee358a8a4000a59c2815dc768eb87d24146ca1ac5555cb6eb871aee915; // keccak256("lido.LidoOracle.expectedEpochId")
-
-    /// The bitmask of the oracle members that pushed their reports
-    bytes32 internal constant REPORTS_BITMASK_POSITION =
-        0xea6fa022365e4737a3bb52facb00ddc693a656fb51ffb2b4bd24fb85bdc888be; // keccak256("lido.LidoOracle.reportsBitMask")
-=======
     /// Version of the initialized contract data
     /// NB: Contract versioning starts from 1.
     /// The version stored in CONTRACT_VERSION_POSITION equals to
@@ -136,7 +102,6 @@
     /// - N after upgrading contract from the previous version (after calling finalize_vN())
     bytes32 internal constant CONTRACT_VERSION_POSITION =
         0x75be19a3f314d89bd1f84d30a6c84e2f1cd7afc7b6ca21876564c265113bb7e4; // keccak256("lido.LidoOracle.contractVersion")
->>>>>>> 23306b4f
 
     /// Historic data about 2 last completed reports and their times
     bytes32 internal constant POST_COMPLETED_TOTAL_POOLED_ETHER_POSITION =
@@ -148,82 +113,8 @@
     bytes32 internal constant TIME_ELAPSED_POSITION =
         0x8fe323f4ecd3bf0497252a90142003855cc5125cee76a5b5ba5d508c7ec28c3a; // keccak256("lido.LidoOracle.timeElapsed")
 
-<<<<<<< HEAD
-    /// Upper bound of the reported balance possible increase in APR, controlled by the governance
-    bytes32 internal constant ALLOWED_BEACON_BALANCE_ANNUAL_RELATIVE_INCREASE_POSITION =
-        0x613075ab597bed8ce2e18342385ce127d3e5298bc7a84e3db68dc64abd4811ac; // keccak256("lido.LidoOracle.allowedBeaconBalanceAnnualRelativeIncrease")
-
-    /// Lower bound of the reported balance possible decrease, controlled by the governance
-    ///
-    /// @notice When slashing happens, the balance may decrease at a much faster pace. Slashing are
-    /// one-time events that decrease the balance a fair amount - a few percent at a time in a
-    /// realistic scenario. Thus, instead of sanity check for an APR, we check if the plain relative
-    /// decrease is within bounds.  Note that it's not annual value, its just one-jump value.
-    bytes32 internal constant ALLOWED_BEACON_BALANCE_RELATIVE_DECREASE_POSITION =
-        0x92ba7776ed6c5d13cf023555a94e70b823a4aebd56ed522a77345ff5cd8a9109; // keccak256("lido.LidoOracle.allowedBeaconBalanceDecrease")
-
-    /// This is a dead variable: it was used only in v1 and in upgrade v1 --> v2
-    /// Just keep in mind that storage at this position is occupied but with no actual usage
-    bytes32 internal constant V1_LAST_REPORTED_EPOCH_ID_POSITION =
-        0xfe0250ed0c5d8af6526c6d133fccb8e5a55dd6b1aa6696ed0c327f8e517b5a94; // keccak256("lido.LidoOracle.lastReportedEpochId")
-
-    /// Contract structured storage
-    address[] private members;                /// slot 0: oracle committee members
-    uint256[] private currentReportVariants;  /// slot 1: reporting storage
-
-
-    /**
-     * @notice Return the Lido contract address
-     */
-    function getLido() public view returns (Lido) {
-        return Lido(LIDO_POSITION.getStorageAddress());
-    }
-
-    /**
-     * @notice Return the number of exactly the same reports needed to finalize the epoch
-     */
-    function getQuorum() public view returns (uint256) {
-        return QUORUM_POSITION.getStorageUint256();
-    }
-
-    /**
-     * @notice Return the upper bound of the reported balance possible increase in APR
-     */
-    function getAllowedBeaconBalanceAnnualRelativeIncrease() external view returns (uint256) {
-        return ALLOWED_BEACON_BALANCE_ANNUAL_RELATIVE_INCREASE_POSITION.getStorageUint256();
-    }
-
-    /**
-     * @notice Return the lower bound of the reported balance possible decrease
-     */
-    function getAllowedBeaconBalanceRelativeDecrease() external view returns (uint256) {
-        return ALLOWED_BEACON_BALANCE_RELATIVE_DECREASE_POSITION.getStorageUint256();
-    }
-
-    /**
-     * @notice Set the upper bound of the reported balance possible increase in APR to `_value`
-     */
-    function setAllowedBeaconBalanceAnnualRelativeIncrease(uint256 _value) external auth(SET_REPORT_BOUNDARIES) {
-        ALLOWED_BEACON_BALANCE_ANNUAL_RELATIVE_INCREASE_POSITION.setStorageUint256(_value);
-        emit AllowedBeaconBalanceAnnualRelativeIncreaseSet(_value);
-    }
-
-    /**
-     * @notice Set the lower bound of the reported balance possible decrease to `_value`
-     */
-    function setAllowedBeaconBalanceRelativeDecrease(uint256 _value) external auth(SET_REPORT_BOUNDARIES) {
-        ALLOWED_BEACON_BALANCE_RELATIVE_DECREASE_POSITION.setStorageUint256(_value);
-        emit AllowedBeaconBalanceRelativeDecreaseSet(_value);
-    }
-
-    /**
-     * @notice Return the current reporting bitmap, representing oracles who have already pushed
-     * their version of report during the expected epoch
-     * @dev Every oracle bit corresponds to the index of the oracle in the current members list
-=======
     /**
      * @notice Returns the Lido contract address.
->>>>>>> 23306b4f
      */
     function getLido() public view returns (address) {
         return LIDO_POSITION.getStorageAddress();
@@ -248,9 +139,6 @@
     ///
 
     /**
-<<<<<<< HEAD
-     * @notice Return beacon specification data
-=======
      * @notice DEPRECATED, kept for compatibility purposes only.
      *
      * Returns the number of exactly the same reports needed to finalize the reporting frame.
@@ -263,7 +151,6 @@
      * @notice DEPRECATED, kept for compatibility purposes only.
      *
      * Returns the Ethereum chain specification.
->>>>>>> 23306b4f
      */
     function getBeaconSpec()
         external
@@ -365,40 +252,9 @@
     {
         require(msg.sender == getLido(), "SENDER_NOT_ALLOWED");
 
-<<<<<<< HEAD
-        _checkContractVersion(0);
-
-        _setBeaconSpec(
-            _epochsPerFrame,
-            _slotsPerEpoch,
-            _secondsPerSlot,
-            _genesisTime
-        );
-
-        LIDO_POSITION.setStorageAddress(_lido);
-
-        QUORUM_POSITION.setStorageUint256(1);
-        emit QuorumChanged(1);
-
-        // Initializations for v1 --> v2
-        ALLOWED_BEACON_BALANCE_ANNUAL_RELATIVE_INCREASE_POSITION
-            .setStorageUint256(_allowedBeaconBalanceAnnualRelativeIncrease);
-        emit AllowedBeaconBalanceAnnualRelativeIncreaseSet(_allowedBeaconBalanceAnnualRelativeIncrease);
-
-        ALLOWED_BEACON_BALANCE_RELATIVE_DECREASE_POSITION
-            .setStorageUint256(_allowedBeaconBalanceRelativeDecrease);
-        emit AllowedBeaconBalanceRelativeDecreaseSet(_allowedBeaconBalanceRelativeDecrease);
-
-        // set expected epoch to the first epoch for the next frame
-        BeaconSpec memory beaconSpec = _getBeaconSpec();
-        uint256 expectedEpoch = _getFrameFirstEpochId(0, beaconSpec) + beaconSpec.epochsPerFrame;
-        EXPECTED_EPOCH_ID_POSITION.setStorageUint256(expectedEpoch);
-        emit ExpectedEpochIdUpdated(expectedEpoch);
-=======
         PRE_COMPLETED_TOTAL_POOLED_ETHER_POSITION.setStorageUint256(preTotalEther);
         POST_COMPLETED_TOTAL_POOLED_ETHER_POSITION.setStorageUint256(postTotalEther);
         TIME_ELAPSED_POSITION.setStorageUint256(timeElapsed);
->>>>>>> 23306b4f
 
         ChainSpec memory spec = _getChainSpec();
         uint256 lastEpoch = LAST_COMPLETED_EPOCH_ID_POSITION.getStorageUint256();
@@ -411,12 +267,6 @@
     /**
      * @notice Called by the new accounting oracle on each report.
      */
-<<<<<<< HEAD
-    function finalizeUpgrade_v3() external {
-        _checkContractVersion(1);
-
-        _initialize_v3();
-=======
     function handleConsensusLayerReport(uint256 _refSlot, uint256 _clBalance, uint256 _clValidators)
         external
     {
@@ -424,7 +274,6 @@
         // new oracle's ref. slot is the last slot of the epoch preceding the one the frame starts at
         uint256 epochId = (_refSlot + 1) / _getChainSpec().slotsPerEpoch;
         emit Completed(epochId, uint128(_clBalance), uint128(_clValidators));
->>>>>>> 23306b4f
     }
 
     /**
@@ -432,15 +281,9 @@
      * @param _lido Address of the Lido contract.
      * @param _newOracle Address of the new accounting oracle contract.
      */
-<<<<<<< HEAD
-    function _initialize_v3() internal {
-        _setContractVersion(3);
-    }
-=======
     function initialize(address _lido, address _newOracle) external onlyInit {
         // Initializations for v0 --> v3
         require(CONTRACT_VERSION_POSITION.getStorageUint256() == 0, "BASE_VERSION_MUST_BE_ZERO");
->>>>>>> 23306b4f
 
         require(_lido != address(0), "ZERO_LIDO_ADDRESS");
         LIDO_POSITION.setStorageAddress(_lido);
@@ -513,41 +356,6 @@
         view
         returns (ChainSpec memory spec)
     {
-<<<<<<< HEAD
-        emit Completed(_epochId, _beaconBalanceEth1, _beaconValidators);
-
-        // now this frame is completed, so the expected epoch should be advanced to the first epoch
-        // of the next frame
-        _clearReportingAndAdvanceTo(_epochId + _beaconSpec.epochsPerFrame);
-
-        uint256 timeElapsed = (_epochId - LAST_COMPLETED_EPOCH_ID_POSITION.getStorageUint256()) *
-            _beaconSpec.slotsPerEpoch * _beaconSpec.secondsPerSlot;
-
-        // report to the Lido and collect stats
-        Lido lido = getLido();
-        uint256 prevTotalPooledEther = lido.totalSupply();
-        lido.handleOracleReport(
-            timeElapsed,
-             _beaconValidators,
-            _beaconBalanceEth1,
-            0,
-            0,
-            0,
-            0
-        ); // here should be withdrawal params
-        uint256 postTotalPooledEther = lido.totalSupply();
-
-        PRE_COMPLETED_TOTAL_POOLED_ETHER_POSITION.setStorageUint256(prevTotalPooledEther);
-        POST_COMPLETED_TOTAL_POOLED_ETHER_POSITION.setStorageUint256(postTotalPooledEther);
-        TIME_ELAPSED_POSITION.setStorageUint256(timeElapsed);
-        LAST_COMPLETED_EPOCH_ID_POSITION.setStorageUint256(_epochId);
-
-        // rollback on boundaries violation
-        _reportSanityChecks(postTotalPooledEther, prevTotalPooledEther, timeElapsed);
-
-        // emit detailed statistics and call the quorum delegate with this data
-        emit PostTotalShares(postTotalPooledEther, prevTotalPooledEther, timeElapsed, lido.getTotalShares());
-=======
         IHashConsensus consensus = IHashConsensus(INewOracle(_newOracle).getConsensusContract());
         (uint256 slotsPerEpoch, uint256 secondsPerSlot, uint256 genesisTime) = consensus.getChainConfig();
         (, uint256 epochsPerFrame_) = IHashConsensus(consensus).getFrameConfig();
@@ -556,7 +364,6 @@
         spec.slotsPerEpoch = uint64(slotsPerEpoch);
         spec.secondsPerSlot = uint64(secondsPerSlot);
         spec.genesisTime = uint64(genesisTime);
->>>>>>> 23306b4f
     }
 
     function _getCurrentFrameFromNewOracle()
