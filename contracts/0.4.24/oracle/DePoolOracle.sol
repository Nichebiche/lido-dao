--- conflicted
+++ resolved
@@ -33,11 +33,7 @@
     /// ACL
     bytes32 constant public MANAGE_MEMBERS = keccak256("MANAGE_MEMBERS");
     bytes32 constant public MANAGE_QUORUM = keccak256("MANAGE_QUORUM");
-<<<<<<< HEAD
     bytes32 constant public SET_REPORT_INTERVAL_DURATION = keccak256("SET_REPORT_INTERVAL_DURATION");
-    bytes32 constant public SET_POOL = keccak256("SET_POOL");
-=======
->>>>>>> 6e6812dd
 
     /// @dev Maximum number of oracle committee members
     uint256 public constant MAX_MEMBERS = 256;
@@ -62,23 +58,15 @@
     uint256 private contributionBitMask;
     uint256[] private currentlyAggregatedData;  // only indexes set in contributionBitMask are valid
 
-<<<<<<< HEAD
     uint256 private reportIntervalDuration;
 
-    function initialize() public onlyInit {
-        assert(1 == ((1 << (MAX_MEMBERS - 1)) >> (MAX_MEMBERS - 1)));   // static assert
-        reportIntervalDuration = REPORT_INTERVAL_DURATION;
-        initialized();
-    }
-
-=======
->>>>>>> 6e6812dd
     /**
       * @notice `_pool` is the `DePool` contract address, set by template
       */
     function initialize(address _pool) public onlyInit {
         assert(1 == ((1 << (MAX_MEMBERS - 1)) >> (MAX_MEMBERS - 1)));   // static assert
         pool = IDePool(_pool);
+        reportIntervalDuration = REPORT_INTERVAL_DURATION;
         initialized();
     }
 
