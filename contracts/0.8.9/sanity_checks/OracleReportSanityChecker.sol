// SPDX-FileCopyrightText: 2023 Lido <info@lido.fi>
// SPDX-License-Identifier: GPL-3.0

/* See contracts/COMPILERS.md */
pragma solidity 0.8.9;

import {SafeCast} from "@openzeppelin/contracts-v4.4/utils/math/SafeCast.sol";

import {Math256} from "../../common/lib/Math256.sol";
import {AccessControlEnumerable} from "../utils/access/AccessControlEnumerable.sol";
import {PositiveTokenRebaseLimiter, TokenRebaseLimiterData} from "../lib/PositiveTokenRebaseLimiter.sol";
import {ILidoLocator} from "../../common/interfaces/ILidoLocator.sol";
import {IBurner} from "../../common/interfaces/IBurner.sol";
import {StakingRouter} from "../../0.8.9/StakingRouter.sol";

interface IWithdrawalQueue {
    struct WithdrawalRequestStatus {
        /// @notice stETH token amount that was locked on withdrawal queue for this request
        uint256 amountOfStETH;
        /// @notice amount of stETH shares locked on withdrawal queue for this request
        uint256 amountOfShares;
        /// @notice address that can claim or transfer this request
        address owner;
        /// @notice timestamp of when the request was created, in seconds
        uint256 timestamp;
        /// @notice true, if request is finalized
        bool isFinalized;
        /// @notice true, if request is claimed. Request is claimable if (isFinalized && !isClaimed)
        bool isClaimed;
    }

    function getWithdrawalStatus(uint256[] calldata _requestIds)
        external
        view
        returns (WithdrawalRequestStatus[] memory statuses);
}

interface IBaseOracle {
    function SECONDS_PER_SLOT() external view returns (uint256);
    function GENESIS_TIME() external view returns (uint256);
    function getLastProcessingRefSlot() external view returns (uint256);
}

interface ISecondOpinionOracle {
    function getReport(uint256 refSlot)
        external
        view
        returns (
            bool success,
            uint256 clBalanceGwei,
            uint256 withdrawalVaultBalanceWei,
            uint256 totalDepositedValidators,
            uint256 totalExitedValidators
        );
}

/// @notice The set of restrictions used in the sanity checks of the oracle report
/// @dev struct is loaded from the storage and stored in memory during the tx running
struct LimitsList {
    /// @notice The max possible number of validators that might be reported as `exited`
    ///     per single day, depends on the Consensus Layer churn limit
    /// @dev Must fit into uint16 (<= 65_535)
    uint256 exitedValidatorsPerDayLimit;

    /// @notice Left for structure backward compatibility. Currently always return 0. Previously the max
    //      decrease of the total validators' balances on the Consensus Layer since
    ///     the previous oracle report.
    /// @dev Represented in the Basis Points (100% == 10_000)
    uint256 deprecatedOneOffCLBalanceDecreaseBPLimit;

    /// @notice The max annual increase of the total validators' balances on the Consensus Layer
    ///     since the previous oracle report
    /// @dev Represented in the Basis Points (100% == 10_000)
    uint256 annualBalanceIncreaseBPLimit;

    /// @notice The max deviation of the provided `simulatedShareRate`
    ///     and the actual one within the currently processing oracle report
    /// @dev Represented in the Basis Points (100% == 10_000)
    uint256 simulatedShareRateDeviationBPLimit;

    /// @notice The max number of exit requests allowed in report to ValidatorsExitBusOracle
    uint256 maxValidatorExitRequestsPerReport;

    /// @notice The max number of data list items reported to accounting oracle in extra data per single transaction
    /// @dev Must fit into uint16 (<= 65_535)
    uint256 maxAccountingExtraDataListItemsCount;

    /// @notice The max number of node operators reported per extra data list item
    /// @dev Must fit into uint16 (<= 65_535)
    uint256 maxNodeOperatorsPerExtraDataItemCount;

    /// @notice The min time required to be passed from the creation of the request to be
    ///     finalized till the time of the oracle report
    uint256 requestTimestampMargin;

    /// @notice The positive token rebase allowed per single LidoOracle report
    /// @dev uses 1e9 precision, e.g.: 1e6 - 0.1%; 1e9 - 100%, see `setMaxPositiveTokenRebase()`
    uint256 maxPositiveTokenRebase;

    /// @notice Initial slashing amount per one validator to calculate initial slashing of the validators' balances on the Consensus Layer
    /// @dev Represented in the PWei (1^15 Wei). Must fit into uint16 (<= 65_535)
    uint256 initialSlashingAmountPWei;

    /// @notice Inactivity penalties amount per one validator to calculate penalties of the validators' balances on the Consensus Layer
    /// @dev Represented in the PWei (1^15 Wei). Must fit into uint16 (<= 65_535)
    uint256 inactivityPenaltiesAmountPWei;

    /// @notice The maximum percent on how Second Opinion Oracle reported value could be greater
    ///     than reported by the AccountingOracle. There is an assumption that second opinion oracle CL balance
    ///     can be greater as calculated for the withdrawal credentials.
    /// @dev Represented in the Basis Points (100% == 10_000)
    uint256 clBalanceOraclesErrorUpperBPLimit;

    /// @notice The max possible number of validators that might be reported as `appeared`
    ///     per single day, limited by the max daily deposits via DepositSecurityModule in practice
    ///     isn't limited by a consensus layer (because `appeared` includes `pending`, i.e., not `activated` yet)
    /// @dev Must fit into uint16 (<= 65_535)
    uint256 appearedValidatorsPerDayLimit;
}

/// @dev The packed version of the LimitsList struct to be effectively persisted in storage
struct LimitsListPacked {
    uint16 exitedValidatorsPerDayLimit;
    uint16 annualBalanceIncreaseBPLimit;
    uint16 simulatedShareRateDeviationBPLimit;
    uint16 maxValidatorExitRequestsPerReport;
    uint16 maxAccountingExtraDataListItemsCount;
    uint16 maxNodeOperatorsPerExtraDataItemCount;
    uint32 requestTimestampMargin;
    uint64 maxPositiveTokenRebase;
    uint16 initialSlashingAmountPWei;
    uint16 inactivityPenaltiesAmountPWei;
    uint16 clBalanceOraclesErrorUpperBPLimit;
    uint16 appearedValidatorsPerDayLimit;
}

struct ReportData {
    uint64 timestamp;
    uint64 totalExitedValidators;
    uint128 negativeCLRebaseWei;
}

uint256 constant MAX_BASIS_POINTS = 10_000;
uint256 constant SHARE_RATE_PRECISION_E27 = 1e27;
uint256 constant ONE_PWEI = 1e15;

/// @title Sanity checks for the Lido's oracle report
/// @notice The contracts contain methods to perform sanity checks of the Lido's oracle report
///     and lever methods for granular tuning of the params of the checks
contract OracleReportSanityChecker is AccessControlEnumerable {
    using LimitsListPacker for LimitsList;
    using LimitsListUnpacker for LimitsListPacked;
    using PositiveTokenRebaseLimiter for TokenRebaseLimiterData;

    bytes32 public constant ALL_LIMITS_MANAGER_ROLE = keccak256("ALL_LIMITS_MANAGER_ROLE");
    bytes32 public constant EXITED_VALIDATORS_PER_DAY_LIMIT_MANAGER_ROLE =
        keccak256("EXITED_VALIDATORS_PER_DAY_LIMIT_MANAGER_ROLE");
    bytes32 public constant APPEARED_VALIDATORS_PER_DAY_LIMIT_MANAGER_ROLE =
        keccak256("APPEARED_VALIDATORS_PER_DAY_LIMIT_MANAGER_ROLE");
    bytes32 public constant ANNUAL_BALANCE_INCREASE_LIMIT_MANAGER_ROLE =
        keccak256("ANNUAL_BALANCE_INCREASE_LIMIT_MANAGER_ROLE");
    bytes32 public constant SHARE_RATE_DEVIATION_LIMIT_MANAGER_ROLE =
        keccak256("SHARE_RATE_DEVIATION_LIMIT_MANAGER_ROLE");
    bytes32 public constant MAX_VALIDATOR_EXIT_REQUESTS_PER_REPORT_ROLE =
        keccak256("MAX_VALIDATOR_EXIT_REQUESTS_PER_REPORT_ROLE");
    bytes32 public constant MAX_ACCOUNTING_EXTRA_DATA_LIST_ITEMS_COUNT_ROLE =
        keccak256("MAX_ACCOUNTING_EXTRA_DATA_LIST_ITEMS_COUNT_ROLE");
    bytes32 public constant MAX_NODE_OPERATORS_PER_EXTRA_DATA_ITEM_COUNT_ROLE =
        keccak256("MAX_NODE_OPERATORS_PER_EXTRA_DATA_ITEM_COUNT_ROLE");
    bytes32 public constant REQUEST_TIMESTAMP_MARGIN_MANAGER_ROLE = keccak256("REQUEST_TIMESTAMP_MARGIN_MANAGER_ROLE");
    bytes32 public constant MAX_POSITIVE_TOKEN_REBASE_MANAGER_ROLE =
        keccak256("MAX_POSITIVE_TOKEN_REBASE_MANAGER_ROLE");
    bytes32 public constant SECOND_OPINION_MANAGER_ROLE =
        keccak256("SECOND_OPINION_MANAGER_ROLE");
    bytes32 public constant INITIAL_SLASHING_AND_PENALTIES_MANAGER_ROLE =
        keccak256("INITIAL_SLASHING_AND_PENALTIES_MANAGER_ROLE");

    uint256 private constant DEFAULT_TIME_ELAPSED = 1 hours;
    uint256 private constant DEFAULT_CL_BALANCE = 1 gwei;
    uint256 private constant SECONDS_PER_DAY = 24 * 60 * 60;

    ILidoLocator private immutable LIDO_LOCATOR;
    uint256 private immutable GENESIS_TIME;
    uint256 private immutable SECONDS_PER_SLOT;
    address private immutable LIDO_ADDRESS;

    LimitsListPacked private _limits;

    /// @dev Historical reports data
    ReportData[] public reportData;

    /// @dev The address of the second opinion oracle
    ISecondOpinionOracle public secondOpinionOracle;

    /// @param _lidoLocator address of the LidoLocator instance
    /// @param _admin address to grant DEFAULT_ADMIN_ROLE of the AccessControl contract
    /// @param _limitsList initial values to be set for the limits list
    constructor(
        address _lidoLocator,
        address _admin,
        LimitsList memory _limitsList
    ) {
        if (_admin == address(0)) revert AdminCannotBeZero();
        LIDO_LOCATOR = ILidoLocator(_lidoLocator);

        address accountingOracle = LIDO_LOCATOR.accountingOracle();
        GENESIS_TIME = IBaseOracle(accountingOracle).GENESIS_TIME();
        SECONDS_PER_SLOT = IBaseOracle(accountingOracle).SECONDS_PER_SLOT();
        LIDO_ADDRESS = LIDO_LOCATOR.lido();

        _updateLimits(_limitsList);

        _grantRole(DEFAULT_ADMIN_ROLE, _admin);
    }

    /// @notice Return number of report data elements available on the public reportData array.
    function getReportDataCount() external view returns (uint256) {
        return reportData.length;
    }

    /// @notice returns the address of the LidoLocator
    function getLidoLocator() public view returns (address) {
        return address(LIDO_LOCATOR);
    }

    /// @notice Returns the limits list for the Lido's oracle report sanity checks
    function getOracleReportLimits() public view returns (LimitsList memory) {
        return _limits.unpack();
    }

    /// @notice Returns max positive token rebase value with 1e9 precision:
    ///     e.g.: 1e6 - 0.1%; 1e9 - 100%
    ///     - zero value means uninitialized
    ///     - type(uint64).max means unlimited
    ///
    /// @dev Get max positive rebase allowed per single oracle report token rebase happens on total
    ///     supply adjustment, huge positive rebase can incur oracle report sandwiching.
    ///
    ///     stETH balance for the `account` defined as:
    ///         balanceOf(account) =
    ///             shares[account] * totalPooledEther / totalShares = shares[account] * shareRate
    ///
    ///     Suppose shareRate changes when oracle reports (see `handleOracleReport`)
    ///     which means that token rebase happens:
    ///
    ///         preShareRate = preTotalPooledEther() / preTotalShares()
    ///         postShareRate = postTotalPooledEther() / postTotalShares()
    ///         R = (postShareRate - preShareRate) / preShareRate
    ///
    ///         R > 0 corresponds to the relative positive rebase value (i.e., instant APR)
    ///
    /// NB: The value is not set by default (explicit initialization required),
    ///     the recommended sane values are from 0.05% to 0.1%.
    function getMaxPositiveTokenRebase() public view returns (uint256) {
        return _limits.maxPositiveTokenRebase;
    }

    /// @notice Sets the new values for the limits list and second opinion oracle
    /// @param _limitsList new limits list
    /// @param _secondOpinionOracle negative rebase oracle.
    function setOracleReportLimits(LimitsList calldata _limitsList, ISecondOpinionOracle _secondOpinionOracle) external onlyRole(ALL_LIMITS_MANAGER_ROLE) {
        _updateLimits(_limitsList);
        if (_secondOpinionOracle != secondOpinionOracle) {
            secondOpinionOracle = _secondOpinionOracle;
            emit SecondOpinionOracleChanged(_secondOpinionOracle);
        }
    }

    /// @notice Sets the new value for the exitedValidatorsPerDayLimit
    ///
    /// NB: AccountingOracle reports validators as exited once they passed the `EXIT_EPOCH` on Consensus Layer
    ///     therefore, the value should be set in accordance to the consensus layer churn limit
    ///
    /// @param _exitedValidatorsPerDayLimit new exitedValidatorsPerDayLimit value
    function setExitedValidatorsPerDayLimit(uint256 _exitedValidatorsPerDayLimit)
        external
        onlyRole(EXITED_VALIDATORS_PER_DAY_LIMIT_MANAGER_ROLE)
    {
        LimitsList memory limitsList = _limits.unpack();
        limitsList.exitedValidatorsPerDayLimit = _exitedValidatorsPerDayLimit;
        _updateLimits(limitsList);
    }

    /// @notice Sets the new value for the appearedValidatorsPerDayLimit
    ///
    /// NB: AccountingOracle reports validators as appeared once they become `pending`
    ///     (might be not `activated` yet). Thus, this limit should be high enough because consensus layer
    ///     has no intrinsic churn limit for the amount of `pending` validators (only for `activated` instead).
    ///     For Lido it depends on the amount of deposits that can be made via DepositSecurityModule daily.
    ///
    /// @param _appearedValidatorsPerDayLimit new appearedValidatorsPerDayLimit value
    function setAppearedValidatorsPerDayLimit(uint256 _appearedValidatorsPerDayLimit)
        external
        onlyRole(APPEARED_VALIDATORS_PER_DAY_LIMIT_MANAGER_ROLE)
    {
        LimitsList memory limitsList = _limits.unpack();
        limitsList.appearedValidatorsPerDayLimit = _appearedValidatorsPerDayLimit;
        _updateLimits(limitsList);
    }

    /// @notice Sets the new value for the annualBalanceIncreaseBPLimit
    /// @param _annualBalanceIncreaseBPLimit new annualBalanceIncreaseBPLimit value
    function setAnnualBalanceIncreaseBPLimit(uint256 _annualBalanceIncreaseBPLimit)
        external
        onlyRole(ANNUAL_BALANCE_INCREASE_LIMIT_MANAGER_ROLE)
    {
        LimitsList memory limitsList = _limits.unpack();
        limitsList.annualBalanceIncreaseBPLimit = _annualBalanceIncreaseBPLimit;
        _updateLimits(limitsList);
    }

    /// @notice Sets the new value for the simulatedShareRateDeviationBPLimit
    /// @param _simulatedShareRateDeviationBPLimit new simulatedShareRateDeviationBPLimit value
    function setSimulatedShareRateDeviationBPLimit(uint256 _simulatedShareRateDeviationBPLimit)
        external
        onlyRole(SHARE_RATE_DEVIATION_LIMIT_MANAGER_ROLE)
    {
        LimitsList memory limitsList = _limits.unpack();
        limitsList.simulatedShareRateDeviationBPLimit = _simulatedShareRateDeviationBPLimit;
        _updateLimits(limitsList);
    }

    /// @notice Sets the new value for the maxValidatorExitRequestsPerReport
    /// @param _maxValidatorExitRequestsPerReport new maxValidatorExitRequestsPerReport value
    function setMaxExitRequestsPerOracleReport(uint256 _maxValidatorExitRequestsPerReport)
        external
        onlyRole(MAX_VALIDATOR_EXIT_REQUESTS_PER_REPORT_ROLE)
    {
        LimitsList memory limitsList = _limits.unpack();
        limitsList.maxValidatorExitRequestsPerReport = _maxValidatorExitRequestsPerReport;
        _updateLimits(limitsList);
    }

    /// @notice Sets the new value for the requestTimestampMargin
    /// @param _requestTimestampMargin new requestTimestampMargin value
    function setRequestTimestampMargin(uint256 _requestTimestampMargin)
        external
        onlyRole(REQUEST_TIMESTAMP_MARGIN_MANAGER_ROLE)
    {
        LimitsList memory limitsList = _limits.unpack();
        limitsList.requestTimestampMargin = _requestTimestampMargin;
        _updateLimits(limitsList);
    }

    /// @notice Set max positive token rebase allowed per single oracle report token rebase happens
    ///     on total supply adjustment, huge positive rebase can incur oracle report sandwiching.
    ///
    /// @param _maxPositiveTokenRebase max positive token rebase value with 1e9 precision:
    ///     e.g.: 1e6 - 0.1%; 1e9 - 100%
    ///     - passing zero value is prohibited
    ///     - to allow unlimited rebases, pass max uint64, i.e.: type(uint64).max
    function setMaxPositiveTokenRebase(uint256 _maxPositiveTokenRebase)
        external
        onlyRole(MAX_POSITIVE_TOKEN_REBASE_MANAGER_ROLE)
    {
        LimitsList memory limitsList = _limits.unpack();
        limitsList.maxPositiveTokenRebase = _maxPositiveTokenRebase;
        _updateLimits(limitsList);
    }

    /// @notice Sets the new value for the maxAccountingExtraDataListItemsCount
    /// @param _maxAccountingExtraDataListItemsCount new maxAccountingExtraDataListItemsCount value
    function setMaxAccountingExtraDataListItemsCount(uint256 _maxAccountingExtraDataListItemsCount)
        external
        onlyRole(MAX_ACCOUNTING_EXTRA_DATA_LIST_ITEMS_COUNT_ROLE)
    {
        LimitsList memory limitsList = _limits.unpack();
        limitsList.maxAccountingExtraDataListItemsCount = _maxAccountingExtraDataListItemsCount;
        _updateLimits(limitsList);
    }

    /// @notice Sets the new value for the max maxNodeOperatorsPerExtraDataItemCount
    /// @param _maxNodeOperatorsPerExtraDataItemCount new maxNodeOperatorsPerExtraDataItemCount value
    function setMaxNodeOperatorsPerExtraDataItemCount(uint256 _maxNodeOperatorsPerExtraDataItemCount)
        external
        onlyRole(MAX_NODE_OPERATORS_PER_EXTRA_DATA_ITEM_COUNT_ROLE)
    {
        LimitsList memory limitsList = _limits.unpack();
        limitsList.maxNodeOperatorsPerExtraDataItemCount = _maxNodeOperatorsPerExtraDataItemCount;
        _updateLimits(limitsList);
    }

    /// @notice Sets the address of the second opinion oracle and clBalanceOraclesErrorUpperBPLimit value
    /// @param _secondOpinionOracle second opinion oracle.
    ///     If it's zero address — oracle is disabled.
    ///     Default value is zero address.
    /// @param _clBalanceOraclesErrorUpperBPLimit new clBalanceOraclesErrorUpperBPLimit value
    function setSecondOpinionOracleAndCLBalanceUpperMargin(ISecondOpinionOracle _secondOpinionOracle, uint256 _clBalanceOraclesErrorUpperBPLimit)
        external
        onlyRole(SECOND_OPINION_MANAGER_ROLE)
    {
        LimitsList memory limitsList = _limits.unpack();
        limitsList.clBalanceOraclesErrorUpperBPLimit = _clBalanceOraclesErrorUpperBPLimit;
        _updateLimits(limitsList);
        if (_secondOpinionOracle != secondOpinionOracle) {
            secondOpinionOracle = ISecondOpinionOracle(_secondOpinionOracle);
            emit SecondOpinionOracleChanged(_secondOpinionOracle);
        }
    }

    /// @notice Sets the initial slashing and penalties Amountficients
    /// @param _initialSlashingAmountPWei - initial slashing Amountficient (in PWei)
    /// @param _inactivityPenaltiesAmountPWei - penalties Amountficient (in PWei)
    function setInitialSlashingAndPenaltiesAmount(uint256 _initialSlashingAmountPWei, uint256 _inactivityPenaltiesAmountPWei)
        external
        onlyRole(INITIAL_SLASHING_AND_PENALTIES_MANAGER_ROLE)
    {
        LimitsList memory limitsList = _limits.unpack();
        limitsList.initialSlashingAmountPWei = _initialSlashingAmountPWei;
        limitsList.inactivityPenaltiesAmountPWei = _inactivityPenaltiesAmountPWei;
        _updateLimits(limitsList);
    }

    /// @notice Returns the allowed ETH amount that might be taken from the withdrawal vault and EL
    ///     rewards vault during Lido's oracle report processing
    /// @param _preTotalPooledEther total amount of ETH controlled by the protocol
    /// @param _preTotalShares total amount of minted stETH shares
    /// @param _preCLBalance sum of all Lido validators' balances on the Consensus Layer before the
    ///     current oracle report
    /// @param _postCLBalance sum of all Lido validators' balances on the Consensus Layer after the
    ///     current oracle report
    /// @param _withdrawalVaultBalance withdrawal vault balance on Execution Layer for the report calculation moment
    /// @param _elRewardsVaultBalance elRewards vault balance on Execution Layer for the report calculation moment
    /// @param _sharesRequestedToBurn shares requested to burn through Burner for the report calculation moment
    /// @param _etherToLockForWithdrawals ether to lock on withdrawals queue contract
    /// @param _newSharesToBurnForWithdrawals new shares to burn due to withdrawal request finalization
    /// @return withdrawals ETH amount allowed to be taken from the withdrawals vault
    /// @return elRewards ETH amount allowed to be taken from the EL rewards vault
    /// @return simulatedSharesToBurn simulated amount to be burnt (if no ether locked on withdrawals)
    /// @return sharesToBurn amount to be burnt (accounting for withdrawals finalization)
    function smoothenTokenRebase(
        uint256 _preTotalPooledEther,
        uint256 _preTotalShares,
        uint256 _preCLBalance,
        uint256 _postCLBalance,
        uint256 _withdrawalVaultBalance,
        uint256 _elRewardsVaultBalance,
        uint256 _sharesRequestedToBurn,
        uint256 _etherToLockForWithdrawals,
        uint256 _newSharesToBurnForWithdrawals
    ) external view returns (
        uint256 withdrawals,
        uint256 elRewards,
        uint256 simulatedSharesToBurn,
        uint256 sharesToBurn
    ) {
        TokenRebaseLimiterData memory tokenRebaseLimiter = PositiveTokenRebaseLimiter.initLimiterState(
            getMaxPositiveTokenRebase(),
            _preTotalPooledEther,
            _preTotalShares
        );

        if (_postCLBalance < _preCLBalance) {
            tokenRebaseLimiter.decreaseEther(_preCLBalance - _postCLBalance);
        } else {
            tokenRebaseLimiter.increaseEther(_postCLBalance - _preCLBalance);
        }

        withdrawals = tokenRebaseLimiter.increaseEther(_withdrawalVaultBalance);
        elRewards = tokenRebaseLimiter.increaseEther(_elRewardsVaultBalance);

        // determining the shares to burn limit that would have been
        // if no withdrawals finalized during the report
        // it's used to check later the provided `simulatedShareRate` value
        // after the off-chain calculation via `eth_call` of `Lido.handleOracleReport()`
        // see also step 9 of the `Lido._handleOracleReport()`
        simulatedSharesToBurn = Math256.min(tokenRebaseLimiter.getSharesToBurnLimit(), _sharesRequestedToBurn);

        // remove ether to lock for withdrawals from total pooled ether
        tokenRebaseLimiter.decreaseEther(_etherToLockForWithdrawals);
        // re-evaluate shares to burn after TVL was updated due to withdrawals finalization
        sharesToBurn = Math256.min(
            tokenRebaseLimiter.getSharesToBurnLimit(),
            _newSharesToBurnForWithdrawals + _sharesRequestedToBurn
        );
    }

    /// @notice Applies sanity checks to the accounting params of Lido's oracle report
    /// WARNING. The function has side effects and modifies the state of the contract.
    ///          It's needed to keep information about exited validators counts and negative rebase values over time.
    ///          The function called from Lido contract that uses the 'old' Solidity version (0.4.24) and will do a correct
    ///          call to this method even it's declared as "view" in interface there.
    /// @param _timeElapsed time elapsed since the previous oracle report
    /// @param _preCLBalance sum of all Lido validators' balances on the Consensus Layer before the
    ///     current oracle report (NB: also include the initial balance of newly appeared validators)
    /// @param _postCLBalance sum of all Lido validators' balances on the Consensus Layer after the
    ///     current oracle report
    /// @param _withdrawalVaultBalance withdrawal vault balance on Execution Layer for the report reference slot
    /// @param _elRewardsVaultBalance el rewards vault balance on Execution Layer for the report reference slot
    /// @param _sharesRequestedToBurn shares requested to burn for the report reference slot
    /// @param _preCLValidators Lido-participating validators on the CL side before the current oracle report
    /// @param _postCLValidators Lido-participating validators on the CL side after the current oracle report
    function checkAccountingOracleReport(
        uint256 _timeElapsed,
        uint256 _preCLBalance,
        uint256 _postCLBalance,
        uint256 _withdrawalVaultBalance,
        uint256 _elRewardsVaultBalance,
        uint256 _sharesRequestedToBurn,
        uint256 _preCLValidators,
        uint256 _postCLValidators
    ) external {
        if (msg.sender != LIDO_ADDRESS) {
            revert CalledNotFromLido();
        }
        LimitsList memory limitsList = _limits.unpack();
        uint256 refSlot = IBaseOracle(LIDO_LOCATOR.accountingOracle()).getLastProcessingRefSlot();

        address withdrawalVault = LIDO_LOCATOR.withdrawalVault();
        // 1. Withdrawals vault reported balance
        _checkWithdrawalVaultBalance(withdrawalVault.balance, _withdrawalVaultBalance);

        address elRewardsVault = LIDO_LOCATOR.elRewardsVault();
        // 2. EL rewards vault reported balance
        _checkELRewardsVaultBalance(elRewardsVault.balance, _elRewardsVaultBalance);

        // 3. Burn requests
        _checkSharesRequestedToBurn(_sharesRequestedToBurn);

        // 4. Consensus Layer balance decrease
        _checkCLBalanceDecrease(limitsList, _preCLBalance,
            _postCLBalance, _withdrawalVaultBalance, _postCLValidators, refSlot);

        // 5. Consensus Layer annual balances increase
        _checkAnnualBalancesIncrease(limitsList, _preCLBalance, _postCLBalance, _timeElapsed);

        // 6. Appeared validators increase
        if (_postCLValidators > _preCLValidators) {
            _checkAppearedValidatorsChurnLimit(limitsList, (_postCLValidators - _preCLValidators), _timeElapsed);
        }
    }

    /// @notice Applies sanity checks to the number of validator exit requests supplied to ValidatorExitBusOracle
    /// @param _exitRequestsCount Number of validator exit requests supplied per oracle report
    function checkExitBusOracleReport(uint256 _exitRequestsCount)
        external
        view
    {
        uint256 limit = _limits.unpack().maxValidatorExitRequestsPerReport;
        if (_exitRequestsCount > limit) {
            revert IncorrectNumberOfExitRequestsPerReport(limit);
        }
    }

    /// @notice Check rate of exited validators per day
    /// @param _exitedValidatorsCount Number of validator exited per oracle report
    function checkExitedValidatorsRatePerDay(uint256 _exitedValidatorsCount)
        external
        view
    {
        uint256 exitedValidatorsLimit = _limits.unpack().exitedValidatorsPerDayLimit;
        if (_exitedValidatorsCount > exitedValidatorsLimit) {
            revert ExitedValidatorsLimitExceeded(exitedValidatorsLimit, _exitedValidatorsCount);
        }
    }

    /// @notice check the number of node operators reported per extra data item in the accounting oracle report.
    /// @param _itemIndex Index of item in extra data
    /// @param _nodeOperatorsCount Number of validator exit requests supplied per oracle report
    function checkNodeOperatorsPerExtraDataItemCount(uint256 _itemIndex, uint256 _nodeOperatorsCount)
        external
        view
    {
        uint256 limit = _limits.unpack().maxNodeOperatorsPerExtraDataItemCount;
        if (_nodeOperatorsCount > limit) {
            revert TooManyNodeOpsPerExtraDataItem(_itemIndex, _nodeOperatorsCount);
        }
    }

    /// @notice Check the number of extra data list items per transaction in the accounting oracle report.
    /// @param _extraDataListItemsCount Number of items per single transaction in the accounting oracle report
    function checkExtraDataItemsCountPerTransaction(uint256 _extraDataListItemsCount)
        external
        view
    {
        uint256 limit = _limits.unpack().maxAccountingExtraDataListItemsCount;
        if (_extraDataListItemsCount > limit) {
            revert MaxAccountingExtraDataItemsCountExceeded(limit, _extraDataListItemsCount);
        }
    }

    /// @notice Applies sanity checks to the withdrawal requests finalization
    /// @param _lastFinalizableRequestId last finalizable withdrawal request id
    /// @param _reportTimestamp timestamp when the originated oracle report was submitted
    function checkWithdrawalQueueOracleReport(
        uint256 _lastFinalizableRequestId,
        uint256 _reportTimestamp
    )
        external
        view
    {
        LimitsList memory limitsList = _limits.unpack();
        address withdrawalQueue = LIDO_LOCATOR.withdrawalQueue();

        _checkLastFinalizableId(limitsList, withdrawalQueue, _lastFinalizableRequestId, _reportTimestamp);
    }

    /// @notice Applies sanity checks to the simulated share rate for withdrawal requests finalization
    /// @param _postTotalPooledEther total pooled ether after report applied
    /// @param _postTotalShares total shares after report applied
    /// @param _etherLockedOnWithdrawalQueue ether locked on withdrawal queue for the current oracle report
    /// @param _sharesBurntDueToWithdrawals shares burnt due to withdrawals finalization
    /// @param _simulatedShareRate share rate provided with the oracle report (simulated via off-chain "eth_call")
    function checkSimulatedShareRate(
        uint256 _postTotalPooledEther,
        uint256 _postTotalShares,
        uint256 _etherLockedOnWithdrawalQueue,
        uint256 _sharesBurntDueToWithdrawals,
        uint256 _simulatedShareRate
    ) external view {
        LimitsList memory limitsList = _limits.unpack();

        // Pretending that withdrawals were not processed
        // virtually return locked ether back to `_postTotalPooledEther`
        // virtually return burnt just finalized withdrawals shares back to `_postTotalShares`
        _checkSimulatedShareRate(
            limitsList,
            _postTotalPooledEther + _etherLockedOnWithdrawalQueue,
            _postTotalShares + _sharesBurntDueToWithdrawals,
            _simulatedShareRate
        );
    }

    function _checkWithdrawalVaultBalance(
        uint256 _actualWithdrawalVaultBalance,
        uint256 _reportedWithdrawalVaultBalance
    ) internal pure {
        if (_reportedWithdrawalVaultBalance > _actualWithdrawalVaultBalance) {
            revert IncorrectWithdrawalsVaultBalance(_actualWithdrawalVaultBalance);
        }
    }

    function _checkELRewardsVaultBalance(
        uint256 _actualELRewardsVaultBalance,
        uint256 _reportedELRewardsVaultBalance
    ) internal pure {
        if (_reportedELRewardsVaultBalance > _actualELRewardsVaultBalance) {
            revert IncorrectELRewardsVaultBalance(_actualELRewardsVaultBalance);
        }
    }

    function _checkSharesRequestedToBurn(uint256 _sharesRequestedToBurn) internal view {
        (uint256 coverShares, uint256 nonCoverShares) = IBurner(LIDO_LOCATOR.burner()).getSharesRequestedToBurn();
        uint256 actualSharesToBurn = coverShares + nonCoverShares;
        if (_sharesRequestedToBurn > actualSharesToBurn) {
            revert IncorrectSharesRequestedToBurn(actualSharesToBurn);
        }
    }

    function _addReportData(uint256 _timestamp, uint256 _exitedValidatorsCount, uint256 _negativeCLRebase) internal {
        reportData.push(ReportData(
            SafeCast.toUint64(_timestamp),
            SafeCast.toUint64(_exitedValidatorsCount),
            SafeCast.toUint128(_negativeCLRebase)
        ));
    }

    function _sumNegativeRebasesNotOlderThan(uint256 _timestamp) internal view returns (uint256) {
        uint256 sum;
        for (int256 index = int256(reportData.length) - 1; index >= 0; index--) {
            if (reportData[uint256(index)].timestamp > SafeCast.toUint64(_timestamp)) {
                sum += reportData[uint256(index)].negativeCLRebaseWei;
            } else {
                break;
            }
        }
        return sum;
    }

    function _exitedValidatorsAtTimestamp(uint256 _timestamp) internal view returns (uint256) {
        for (int256 index = int256(reportData.length) - 1; index >= 0; index--) {
            if (reportData[uint256(index)].timestamp <= SafeCast.toUint64(_timestamp)) {
                return reportData[uint256(index)].totalExitedValidators;
            }
        }
        return 0;
    }

    function _checkCLBalanceDecrease(
        LimitsList memory _limitsList,
        uint256 _preCLBalance,
        uint256 _postCLBalance,
        uint256 _withdrawalVaultBalance,
        uint256 _postCLValidators,
        uint256 _refSlot
    ) internal {
        uint256 reportTimestamp = GENESIS_TIME + _refSlot * SECONDS_PER_SLOT;

        // Checking exitedValidators against StakingRouter
        StakingRouter stakingRouter = StakingRouter(payable(LIDO_LOCATOR.stakingRouter()));
        uint256[] memory ids = stakingRouter.getStakingModuleIds();

        uint256 stakingRouterExitedValidators;
        for (uint256 i = 0; i < ids.length; i++) {
            StakingRouter.StakingModule memory module = stakingRouter.getStakingModule(ids[i]);
            stakingRouterExitedValidators += module.exitedValidatorsCount;
        }

        if (_preCLBalance <= _postCLBalance + _withdrawalVaultBalance) {
            _addReportData(reportTimestamp, stakingRouterExitedValidators, 0);
            // If the CL balance is not decreased, we don't need to check anything here
            return;
        }
        _addReportData(reportTimestamp, stakingRouterExitedValidators, _preCLBalance - (_postCLBalance + _withdrawalVaultBalance));

        // NOTE. Values of 18 and 54 days are taken from spec. Check the details here
        // https://github.com/lidofinance/lido-improvement-proposals/blob/develop/LIPS/lip-23.md
        uint256 negativeCLRebaseSum = _sumNegativeRebasesNotOlderThan(reportTimestamp - 18 days);
        uint256 maxAllowedCLRebaseNegativeSum =
            _limitsList.initialSlashingAmountPWei * ONE_PWEI * (_postCLValidators - _exitedValidatorsAtTimestamp(reportTimestamp - 18 days)) +
            _limitsList.inactivityPenaltiesAmountPWei * ONE_PWEI * (_postCLValidators - _exitedValidatorsAtTimestamp(reportTimestamp - 54 days));

        if (negativeCLRebaseSum <= maxAllowedCLRebaseNegativeSum) {
            // If the rebase diff is less or equal max allowed sum, we accept the report
            emit NegativeCLRebaseAccepted(_refSlot, _postCLBalance + _withdrawalVaultBalance, negativeCLRebaseSum, maxAllowedCLRebaseNegativeSum);
            return;
        }

        // If there is no negative rebase oracle, then we don't need to check it's report
        if (address(secondOpinionOracle) == address(0)) {
            // If there is no oracle and the diff is more than limit, we revert
            revert IncorrectCLBalanceDecrease(negativeCLRebaseSum, maxAllowedCLRebaseNegativeSum);
        }
        _askSecondOpinion(_refSlot, _postCLBalance, _withdrawalVaultBalance, _limitsList);
    }

    function _askSecondOpinion(uint256 _refSlot, uint256 _postCLBalance, uint256 _withdrawalVaultBalance, LimitsList memory _limitsList) internal {
        (bool success, uint256 clOracleBalanceGwei, uint256 oracleWithdrawalVaultBalanceWei,,) = secondOpinionOracle.getReport(_refSlot);

        if (success) {
            uint256 clBalanceWei = clOracleBalanceGwei * 1 gwei;
            if (clBalanceWei < _postCLBalance) {
                revert NegativeRebaseFailedCLBalanceMismatch(_postCLBalance, clBalanceWei, _limitsList.clBalanceOraclesErrorUpperBPLimit);
            }
            if (MAX_BASIS_POINTS * (clBalanceWei - _postCLBalance) >
                _limitsList.clBalanceOraclesErrorUpperBPLimit * clBalanceWei) {
                revert NegativeRebaseFailedCLBalanceMismatch(_postCLBalance, clBalanceWei, _limitsList.clBalanceOraclesErrorUpperBPLimit);
            }
            if (oracleWithdrawalVaultBalanceWei != _withdrawalVaultBalance) {
                revert NegativeRebaseFailedWithdrawalVaultBalanceMismatch(_withdrawalVaultBalance, oracleWithdrawalVaultBalanceWei);
            }
            emit NegativeCLRebaseConfirmed(_refSlot, _postCLBalance, _withdrawalVaultBalance);
        } else {
            revert NegativeRebaseFailedSecondOpinionReportIsNotReady();
        }
    }

    function _checkAnnualBalancesIncrease(
        LimitsList memory _limitsList,
        uint256 _preCLBalance,
        uint256 _postCLBalance,
        uint256 _timeElapsed
    ) internal pure {
        // allow zero values for scratch deploy
        // NB: annual increase have to be large enough for scratch deploy
        if (_preCLBalance == 0) {
            _preCLBalance = DEFAULT_CL_BALANCE;
        }

        if (_preCLBalance >= _postCLBalance) return;

        if (_timeElapsed == 0) {
            _timeElapsed = DEFAULT_TIME_ELAPSED;
        }

        uint256 balanceIncrease = _postCLBalance - _preCLBalance;
        uint256 annualBalanceIncrease = ((365 days * MAX_BASIS_POINTS * balanceIncrease) /
            _preCLBalance) /
            _timeElapsed;

        if (annualBalanceIncrease > _limitsList.annualBalanceIncreaseBPLimit) {
            revert IncorrectCLBalanceIncrease(annualBalanceIncrease);
        }
    }

    function _checkAppearedValidatorsChurnLimit(
        LimitsList memory _limitsList,
        uint256 _appearedValidators,
        uint256 _timeElapsed
    ) internal pure {
        if (_timeElapsed == 0) {
            _timeElapsed = DEFAULT_TIME_ELAPSED;
        }

        uint256 appearedLimit = (_limitsList.appearedValidatorsPerDayLimit * _timeElapsed) / SECONDS_PER_DAY;

<<<<<<< HEAD
        if (_appearedValidators > appearedLimit) revert IncorrectAppearedValidators(_appearedValidators);
=======
        if (_appearedValidators > churnLimit) revert IncorrectAppearedValidators(churnLimit, _appearedValidators);
>>>>>>> 8edf7232
    }

    function _checkLastFinalizableId(
        LimitsList memory _limitsList,
        address _withdrawalQueue,
        uint256 _lastFinalizableId,
        uint256 _reportTimestamp
    ) internal view {
        uint256[] memory requestIds = new uint256[](1);
        requestIds[0] = _lastFinalizableId;

        IWithdrawalQueue.WithdrawalRequestStatus[] memory statuses = IWithdrawalQueue(_withdrawalQueue)
            .getWithdrawalStatus(requestIds);
        if (_reportTimestamp < statuses[0].timestamp + _limitsList.requestTimestampMargin)
            revert IncorrectRequestFinalization(statuses[0].timestamp);
    }

    function _checkSimulatedShareRate(
        LimitsList memory _limitsList,
        uint256 _noWithdrawalsPostTotalPooledEther,
        uint256 _noWithdrawalsPostTotalShares,
        uint256 _simulatedShareRate
    ) internal pure {
        uint256 actualShareRate = (
            _noWithdrawalsPostTotalPooledEther * SHARE_RATE_PRECISION_E27
        ) / _noWithdrawalsPostTotalShares;

        if (actualShareRate == 0) {
            // can't finalize anything if the actual share rate is zero
            revert ActualShareRateIsZero();
        }

        // the simulated share rate can be either higher or lower than the actual one
        // in case of new user-submitted ether & minted `stETH` between the oracle reference slot
        // and the actual report delivery slot
        //
        // it happens because the oracle daemon snapshots rewards or losses at the reference slot,
        // and then calculates simulated share rate, but if new ether was submitted together with minting new `stETH`
        // after the reference slot passed, the oracle daemon still submits the same amount of rewards or losses,
        // which now is applicable to more 'shareholders', lowering the impact per a single share
        // (i.e, changing the actual share rate)
        //
        // simulated share rate ≤ actual share rate can be for a negative token rebase
        // simulated share rate ≥ actual share rate can be for a positive token rebase
        //
        // Given that:
        // 1) CL one-off balance decrease ≤ token rebase ≤ max positive token rebase
        // 2) user-submitted ether & minted `stETH` don't exceed the current staking rate limit
        // (see Lido.getCurrentStakeLimit())
        //
        // can conclude that `simulatedShareRateDeviationBPLimit` (L) should be set as follows:
        // L = (2 * SRL) * max(CLD, MPR),
        // where:
        // - CLD is consensus layer one-off balance decrease (as BP),
        // - MPR is max positive token rebase (as BP),
        // - SRL is staking rate limit normalized by TVL (`maxStakeLimit / totalPooledEther`)
        //   totalPooledEther should be chosen as a reasonable lower bound of the protocol TVL
        //
        uint256 simulatedShareDiff = Math256.absDiff(actualShareRate, _simulatedShareRate);
        uint256 simulatedShareDeviation = (MAX_BASIS_POINTS * simulatedShareDiff) / actualShareRate;

        if (simulatedShareDeviation > _limitsList.simulatedShareRateDeviationBPLimit) {
            revert IncorrectSimulatedShareRate(_simulatedShareRate, actualShareRate);
        }
    }

    function _updateLimits(LimitsList memory _newLimitsList) internal {
        LimitsList memory _oldLimitsList = _limits.unpack();
        if (_oldLimitsList.exitedValidatorsPerDayLimit != _newLimitsList.exitedValidatorsPerDayLimit) {
            _checkLimitValue(_newLimitsList.exitedValidatorsPerDayLimit, 0, type(uint16).max);
            emit ExitedValidatorsPerDayLimitSet(_newLimitsList.exitedValidatorsPerDayLimit);
        }
        if (_oldLimitsList.appearedValidatorsPerDayLimit != _newLimitsList.appearedValidatorsPerDayLimit) {
            _checkLimitValue(_newLimitsList.appearedValidatorsPerDayLimit, 0, type(uint16).max);
            emit AppearedValidatorsPerDayLimitSet(_newLimitsList.appearedValidatorsPerDayLimit);
        }
        if (_oldLimitsList.annualBalanceIncreaseBPLimit != _newLimitsList.annualBalanceIncreaseBPLimit) {
            _checkLimitValue(_newLimitsList.annualBalanceIncreaseBPLimit, 0, MAX_BASIS_POINTS);
            emit AnnualBalanceIncreaseBPLimitSet(_newLimitsList.annualBalanceIncreaseBPLimit);
        }
        if (_oldLimitsList.simulatedShareRateDeviationBPLimit != _newLimitsList.simulatedShareRateDeviationBPLimit) {
            _checkLimitValue(_newLimitsList.simulatedShareRateDeviationBPLimit, 0, MAX_BASIS_POINTS);
            emit SimulatedShareRateDeviationBPLimitSet(_newLimitsList.simulatedShareRateDeviationBPLimit);
        }
        if (_oldLimitsList.maxValidatorExitRequestsPerReport != _newLimitsList.maxValidatorExitRequestsPerReport) {
            _checkLimitValue(_newLimitsList.maxValidatorExitRequestsPerReport, 0, type(uint16).max);
            emit MaxValidatorExitRequestsPerReportSet(_newLimitsList.maxValidatorExitRequestsPerReport);
        }
        if (_oldLimitsList.maxAccountingExtraDataListItemsCount != _newLimitsList.maxAccountingExtraDataListItemsCount) {
            _checkLimitValue(_newLimitsList.maxAccountingExtraDataListItemsCount, 0, type(uint16).max);
            emit MaxAccountingExtraDataListItemsCountSet(_newLimitsList.maxAccountingExtraDataListItemsCount);
        }
        if (_oldLimitsList.maxNodeOperatorsPerExtraDataItemCount != _newLimitsList.maxNodeOperatorsPerExtraDataItemCount) {
            _checkLimitValue(_newLimitsList.maxNodeOperatorsPerExtraDataItemCount, 0, type(uint16).max);
            emit MaxNodeOperatorsPerExtraDataItemCountSet(_newLimitsList.maxNodeOperatorsPerExtraDataItemCount);
        }
        if (_oldLimitsList.requestTimestampMargin != _newLimitsList.requestTimestampMargin) {
            _checkLimitValue(_newLimitsList.requestTimestampMargin, 0, type(uint32).max);
            emit RequestTimestampMarginSet(_newLimitsList.requestTimestampMargin);
        }
        if (_oldLimitsList.maxPositiveTokenRebase != _newLimitsList.maxPositiveTokenRebase) {
            _checkLimitValue(_newLimitsList.maxPositiveTokenRebase, 1, type(uint64).max);
            emit MaxPositiveTokenRebaseSet(_newLimitsList.maxPositiveTokenRebase);
        }
        if (_oldLimitsList.initialSlashingAmountPWei != _newLimitsList.initialSlashingAmountPWei) {
            _checkLimitValue(_newLimitsList.initialSlashingAmountPWei, 0, type(uint16).max);
            emit InitialSlashingAmountSet(_newLimitsList.initialSlashingAmountPWei);
        }
        if (_oldLimitsList.inactivityPenaltiesAmountPWei != _newLimitsList.inactivityPenaltiesAmountPWei) {
            _checkLimitValue(_newLimitsList.inactivityPenaltiesAmountPWei, 0, type(uint16).max);
            emit InactivityPenaltiesAmountSet(_newLimitsList.inactivityPenaltiesAmountPWei);
        }
        if (_oldLimitsList.clBalanceOraclesErrorUpperBPLimit != _newLimitsList.clBalanceOraclesErrorUpperBPLimit) {
            _checkLimitValue(_newLimitsList.clBalanceOraclesErrorUpperBPLimit, 0, MAX_BASIS_POINTS);
            emit CLBalanceOraclesErrorUpperBPLimitSet(_newLimitsList.clBalanceOraclesErrorUpperBPLimit);
        }
        _limits = _newLimitsList.pack();
    }

    function _checkLimitValue(uint256 _value, uint256 _minAllowedValue, uint256 _maxAllowedValue) internal pure {
        if (_value > _maxAllowedValue || _value < _minAllowedValue) {
            revert IncorrectLimitValue(_value, _minAllowedValue, _maxAllowedValue);
        }
    }

    event ExitedValidatorsPerDayLimitSet(uint256 exitedValidatorsPerDayLimit);
    event AppearedValidatorsPerDayLimitSet(uint256 appearedValidatorsPerDayLimit);
    event SecondOpinionOracleChanged(ISecondOpinionOracle indexed secondOpinionOracle);
    event AnnualBalanceIncreaseBPLimitSet(uint256 annualBalanceIncreaseBPLimit);
    event SimulatedShareRateDeviationBPLimitSet(uint256 simulatedShareRateDeviationBPLimit);
    event MaxPositiveTokenRebaseSet(uint256 maxPositiveTokenRebase);
    event MaxValidatorExitRequestsPerReportSet(uint256 maxValidatorExitRequestsPerReport);
    event MaxAccountingExtraDataListItemsCountSet(uint256 maxAccountingExtraDataListItemsCount);
    event MaxNodeOperatorsPerExtraDataItemCountSet(uint256 maxNodeOperatorsPerExtraDataItemCount);
    event RequestTimestampMarginSet(uint256 requestTimestampMargin);
    event InitialSlashingAmountSet(uint256 initialSlashingAmountPWei);
    event InactivityPenaltiesAmountSet(uint256 inactivityPenaltiesAmountPWei);
    event CLBalanceOraclesErrorUpperBPLimitSet(uint256 clBalanceOraclesErrorUpperBPLimit);
    event NegativeCLRebaseConfirmed(uint256 refSlot, uint256 clBalanceWei, uint256 withdrawalVaultBalance);
    event NegativeCLRebaseAccepted(uint256 refSlot, uint256 clBalance, uint256 clBalanceDecrease, uint256 clBalanceMaxDecrease);

    error IncorrectLimitValue(uint256 value, uint256 minAllowedValue, uint256 maxAllowedValue);
    error IncorrectWithdrawalsVaultBalance(uint256 actualWithdrawalVaultBalance);
    error IncorrectELRewardsVaultBalance(uint256 actualELRewardsVaultBalance);
    error IncorrectSharesRequestedToBurn(uint256 actualSharesToBurn);
    error IncorrectCLBalanceIncrease(uint256 annualBalanceDiff);
<<<<<<< HEAD
    error IncorrectAppearedValidators(uint256 appearedValidatorsLimit);
    error IncorrectNumberOfExitRequestsPerReport(uint256 maxRequestsCount);
    error IncorrectExitedValidators(uint256 exitedValidatorsLimit);
=======
    error IncorrectAppearedValidators(uint256 churnLimit, uint256 actualAppearedValidators);
    error IncorrectNumberOfExitRequestsPerReport(uint256 maxRequestsCount);
>>>>>>> 8edf7232
    error IncorrectRequestFinalization(uint256 requestCreationBlock);
    error ActualShareRateIsZero();
    error IncorrectSimulatedShareRate(uint256 simulatedShareRate, uint256 actualShareRate);
    error MaxAccountingExtraDataItemsCountExceeded(uint256 maxItemsCount, uint256 receivedItemsCount);
    error ExitedValidatorsLimitExceeded(uint256 limitPerDay, uint256 exitedPerDay);
    error TooManyNodeOpsPerExtraDataItem(uint256 itemIndex, uint256 nodeOpsCount);
    error AdminCannotBeZero();

    error IncorrectCLBalanceDecrease(uint256 negativeCLRebaseSum, uint256 maxNegativeCLRebaseSum);
    error NegativeRebaseFailedCLBalanceMismatch(uint256 reportedValue, uint256 provedValue, uint256 limitBP);
    error NegativeRebaseFailedWithdrawalVaultBalanceMismatch(uint256 reportedValue, uint256 provedValue);
    error NegativeRebaseFailedSecondOpinionReportIsNotReady();
    error CalledNotFromLido();
}

library LimitsListPacker {
    function pack(LimitsList memory _limitsList) internal pure returns (LimitsListPacked memory res) {
        res.exitedValidatorsPerDayLimit = SafeCast.toUint16(_limitsList.exitedValidatorsPerDayLimit);
        res.appearedValidatorsPerDayLimit = SafeCast.toUint16(_limitsList.appearedValidatorsPerDayLimit);
        res.annualBalanceIncreaseBPLimit = _toBasisPoints(_limitsList.annualBalanceIncreaseBPLimit);
        res.simulatedShareRateDeviationBPLimit = _toBasisPoints(_limitsList.simulatedShareRateDeviationBPLimit);
        res.requestTimestampMargin = SafeCast.toUint32(_limitsList.requestTimestampMargin);
        res.maxPositiveTokenRebase = SafeCast.toUint64(_limitsList.maxPositiveTokenRebase);
        res.maxValidatorExitRequestsPerReport = SafeCast.toUint16(_limitsList.maxValidatorExitRequestsPerReport);
        res.maxAccountingExtraDataListItemsCount = SafeCast.toUint16(_limitsList.maxAccountingExtraDataListItemsCount);
        res.maxNodeOperatorsPerExtraDataItemCount = SafeCast.toUint16(_limitsList.maxNodeOperatorsPerExtraDataItemCount);
        res.initialSlashingAmountPWei = SafeCast.toUint16(_limitsList.initialSlashingAmountPWei);
        res.inactivityPenaltiesAmountPWei = SafeCast.toUint16(_limitsList.inactivityPenaltiesAmountPWei);
        res.clBalanceOraclesErrorUpperBPLimit = _toBasisPoints(_limitsList.clBalanceOraclesErrorUpperBPLimit);
    }

    function _toBasisPoints(uint256 _value) private pure returns (uint16) {
        require(_value <= MAX_BASIS_POINTS, "BASIS_POINTS_OVERFLOW");
        return uint16(_value);
    }
}

library LimitsListUnpacker {
    function unpack(LimitsListPacked memory _limitsList) internal pure returns (LimitsList memory res) {
<<<<<<< HEAD
        res.exitedValidatorsPerDayLimit = _limitsList.exitedValidatorsPerDayLimit;
        res.appearedValidatorsPerDayLimit = _limitsList.appearedValidatorsPerDayLimit;
=======
        res.churnValidatorsPerDayLimit = _limitsList.churnValidatorsPerDayLimit;
        res.deprecatedOneOffCLBalanceDecreaseBPLimit = 0;
>>>>>>> 8edf7232
        res.annualBalanceIncreaseBPLimit = _limitsList.annualBalanceIncreaseBPLimit;
        res.simulatedShareRateDeviationBPLimit = _limitsList.simulatedShareRateDeviationBPLimit;
        res.requestTimestampMargin = _limitsList.requestTimestampMargin;
        res.maxPositiveTokenRebase = _limitsList.maxPositiveTokenRebase;
        res.maxValidatorExitRequestsPerReport = _limitsList.maxValidatorExitRequestsPerReport;
        res.maxAccountingExtraDataListItemsCount = _limitsList.maxAccountingExtraDataListItemsCount;
        res.maxNodeOperatorsPerExtraDataItemCount = _limitsList.maxNodeOperatorsPerExtraDataItemCount;
        res.initialSlashingAmountPWei = _limitsList.initialSlashingAmountPWei;
        res.inactivityPenaltiesAmountPWei = _limitsList.inactivityPenaltiesAmountPWei;
        res.clBalanceOraclesErrorUpperBPLimit = _limitsList.clBalanceOraclesErrorUpperBPLimit;
    }
}<|MERGE_RESOLUTION|>--- conflicted
+++ resolved
@@ -784,11 +784,7 @@
 
         uint256 appearedLimit = (_limitsList.appearedValidatorsPerDayLimit * _timeElapsed) / SECONDS_PER_DAY;
 
-<<<<<<< HEAD
         if (_appearedValidators > appearedLimit) revert IncorrectAppearedValidators(_appearedValidators);
-=======
-        if (_appearedValidators > churnLimit) revert IncorrectAppearedValidators(churnLimit, _appearedValidators);
->>>>>>> 8edf7232
     }
 
     function _checkLastFinalizableId(
@@ -935,14 +931,9 @@
     error IncorrectELRewardsVaultBalance(uint256 actualELRewardsVaultBalance);
     error IncorrectSharesRequestedToBurn(uint256 actualSharesToBurn);
     error IncorrectCLBalanceIncrease(uint256 annualBalanceDiff);
-<<<<<<< HEAD
     error IncorrectAppearedValidators(uint256 appearedValidatorsLimit);
     error IncorrectNumberOfExitRequestsPerReport(uint256 maxRequestsCount);
     error IncorrectExitedValidators(uint256 exitedValidatorsLimit);
-=======
-    error IncorrectAppearedValidators(uint256 churnLimit, uint256 actualAppearedValidators);
-    error IncorrectNumberOfExitRequestsPerReport(uint256 maxRequestsCount);
->>>>>>> 8edf7232
     error IncorrectRequestFinalization(uint256 requestCreationBlock);
     error ActualShareRateIsZero();
     error IncorrectSimulatedShareRate(uint256 simulatedShareRate, uint256 actualShareRate);
@@ -982,13 +973,8 @@
 
 library LimitsListUnpacker {
     function unpack(LimitsListPacked memory _limitsList) internal pure returns (LimitsList memory res) {
-<<<<<<< HEAD
         res.exitedValidatorsPerDayLimit = _limitsList.exitedValidatorsPerDayLimit;
         res.appearedValidatorsPerDayLimit = _limitsList.appearedValidatorsPerDayLimit;
-=======
-        res.churnValidatorsPerDayLimit = _limitsList.churnValidatorsPerDayLimit;
-        res.deprecatedOneOffCLBalanceDecreaseBPLimit = 0;
->>>>>>> 8edf7232
         res.annualBalanceIncreaseBPLimit = _limitsList.annualBalanceIncreaseBPLimit;
         res.simulatedShareRateDeviationBPLimit = _limitsList.simulatedShareRateDeviationBPLimit;
         res.requestTimestampMargin = _limitsList.requestTimestampMargin;
