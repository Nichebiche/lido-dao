// SPDX-FileCopyrightText: 2023 Lido <info@lido.fi>
// SPDX-License-Identifier: GPL-3.0
pragma solidity 0.8.9;

import { SafeCast } from "@openzeppelin/contracts-v4.4/utils/math/SafeCast.sol";

import { MemUtils } from "../../common/lib/MemUtils.sol";
import { ResizableArray } from "../lib/ResizableArray.sol";
import { UnstructuredStorage } from "../lib/UnstructuredStorage.sol";

import { BaseOracle, IConsensusContract } from "./BaseOracle.sol";


interface IComponentLocator {
    function lido() external view returns (address);
    function stakingRouter() external view returns (address);
    function coreComponents() external view returns (
        address elRewardsVault,
        address safetyNetsRegistry,
        address stakingRouter,
        address treasury,
        address withdrawalQueue,
        address withdrawalVault
    );
}


interface ILido {
    function handleOracleReport(
        uint256 currentReportTimestamp,
        uint256 secondsElapsedSinceLastReport,
        // CL values
        uint256 beaconValidators,
        uint256 beaconBalance,
        // EL values
        uint256 withdrawalVaultBalance,
        uint256 elRewardsVaultBalance,
        // decision
        uint256 requestIdToFinalizeUpTo,
        uint256 finalizationShareRate
    ) external;
}


interface ILegacyOracle {
    // only called before the migration

    function getBeaconSpec() external view returns (
        uint64 epochsPerFrame,
        uint64 slotsPerEpoch,
        uint64 secondsPerSlot,
        uint64 genesisTime
    );

    function getLastCompletedEpochId() external view returns (uint256);

    // only called after the migration

    function handleConsensusLayerReport(
        uint256 refSlot,
        uint256 clBalance,
        uint256 clValidators
    ) external;
}


interface IStakingRouter {
    function getExitedKeysCountAcrossAllModules() external view returns (uint256);

    function updateExitedKeysCountByStakingModule(
        uint256[] calldata _moduleIds,
        uint256[] calldata _exitedKeysCounts
    ) external;

    function reportStakingModuleExitedKeysCountByNodeOperator(
        uint256 _stakingModuleId,
        uint256[] calldata _nodeOperatorIds,
        uint256[] calldata _exitedKeysCounts
    ) external;

    function reportStakingModuleStuckKeysCountByNodeOperator(
        uint256 _stakingModuleId,
        uint256[] calldata _nodeOperatorIds,
        uint256[] calldata _stuckKeysCounts
    ) external;
}


interface IWithdrawalQueue {
    function updateBunkerMode(bool isBunkerMode, uint256 prevReportTimestamp) external;
}


contract AccountingOracle is BaseOracle {
    using ResizableArray for ResizableArray.Array;
    using UnstructuredStorage for bytes32;
    using SafeCast for uint256;

    error ComponentLocatorCannotBeZero();
    error AdminCannotBeZero();
    error LegacyOracleCannotBeZero();
    error IncorrectOracleMigration(uint256 code);
    error SenderNotAllowed();
    error InvalidExitedValidatorsData();
    error NumExitedValidatorsCannotDecrease();
    error ExitedValidatorsLimitExceeded(uint256 limitPerDay, uint256 exitedPerDay);
    error UnsupportedExtraDataFormat(uint256 format);
    error UnsupportedExtraDataType(uint256 dataType);
    error MaxExtraDataItemsCountExceeded(uint256 maxItemsCount, uint256 receivedItemsCount);
    error CannotSubmitExtraDataBeforeMainData();
    error ExtraDataAlreadyProcessed();
    error ExtraDataListOnlySupportsSingleTx();
    error UnexpectedExtraDataFormat(uint256 expectedFormat, uint256 receivedFormat);
    error UnexpectedExtraDataItemsCount(uint256 expectedCount, uint256 receivedCount);
    error UnexpectedExtraDataIndex(uint256 expectedIndex, uint256 receivedIndex);
    error InvalidExtraDataSortOrder();

    event DataBoundariesSet(uint256 maxExitedValidatorsPerDay, uint256 maxExtraDataListItemsCount);
    event ExtraDataSubmitted(uint256 indexed refSlot, uint256 itemsProcessed, uint256 itemsCount);

    event WarnExtraDataIncompleteProcessing(
        uint256 indexed refSlot,
        uint256 processedItemsCount,
        uint256 itemsCount
    );

    struct DataBoundaries {
        uint64 maxExitedValidatorsPerDay;
        uint64 maxExtraDataListItemsCount;
    }

    struct ExtraDataProcessingState {
        uint64 refSlot;
        uint16 dataFormat;
        uint64 itemsCount;
        uint64 itemsProcessed;
        uint256 lastProcessedItem;
        bytes32 dataHash;
    }

    /// @notice An ACL role granting the permission to submit the data for a committee report.
    bytes32 public constant SUBMIT_DATA_ROLE = keccak256("SUBMIT_DATA_ROLE");

    /// @notice An ACL role granting the permission to set report data safety boundaries.
    bytes32 constant public MANAGE_DATA_BOUNDARIES_ROLE = keccak256("MANAGE_DATA_BOUNDARIES_ROLE");


    /// @dev Storage slot: DataBoundaries dataBoundaries
    bytes32 internal constant DATA_BOUNDARIES_POSITION =
        keccak256("lido.AccountingOracle.dataBoundaries");

    /// @dev Storage slot: ExtraDataProcessingState state
    bytes32 internal constant EXTRA_DATA_PROCESSING_STATE_POSITION =
        keccak256("lido.AccountingOracle.extraDataProcessingState");

    /// @dev Storage slot: address legacyOracle
    bytes32 internal constant LEGACY_ORACLE_POSITION =
        keccak256("lido.AccountingOracle.legacyOracle");


    address public immutable LIDO;
    IComponentLocator public immutable LOCATOR;

    ///
    /// Initialization & admin functions
    ///

<<<<<<< HEAD
    constructor(address componentLocator, uint256 secondsPerSlot, uint256 genesisTime)
        BaseOracle(secondsPerSlot, genesisTime)
    {
        if (componentLocator == address(0)) revert ComponentLocatorCannotBeZero();
        LOCATOR = IComponentLocator(componentLocator);
        LIDO = LOCATOR.lido();
=======
    constructor(address lido, uint256 secondsPerSlot, uint256 genesisTime) BaseOracle(secondsPerSlot, genesisTime) {
        if (lido == address(0)) revert LidoCannotBeZero();
        LIDO = lido;
>>>>>>> 516181d8
    }

    function initialize(
        address admin,
        address consensusContract,
        uint256 consensusVersion,
        address legacyOracle,
        uint256 maxExitedValidatorsPerDay,
        uint256 maxExtraDataListItemsCount
    ) external {
        if (admin == address(0)) revert AdminCannotBeZero();
        if (legacyOracle == address(0)) revert LegacyOracleCannotBeZero();
        _setupRole(DEFAULT_ADMIN_ROLE, admin);
        uint256 lastProcessingRefSlot = _checkOracleMigration(legacyOracle, consensusContract);
        LEGACY_ORACLE_POSITION.setStorageAddress(legacyOracle);
        _initialize(consensusContract, consensusVersion, lastProcessingRefSlot);
        _setDataBoundaries(maxExitedValidatorsPerDay, maxExtraDataListItemsCount);
    }

    function getDataBoundaries() external view returns (
        uint256 maxExitedValidatorsPerDay,
        uint256 maxExtraDataListItemsCount
    ) {
        DataBoundaries memory b = _storageDataBoundaries().value;
        return (b.maxExitedValidatorsPerDay, b.maxExtraDataListItemsCount);
    }

    function setDataBoundaries(uint256 maxExitedValidatorsPerDay, uint256 maxExtraDataListItemsCount)
        external
        onlyRole(MANAGE_DATA_BOUNDARIES_ROLE)
    {
        _setDataBoundaries(maxExitedValidatorsPerDay, maxExtraDataListItemsCount);
    }

    ///
    /// Data provider interface
    ///

    struct ReportData {
        ///
        /// Oracle consensus info
        ///

        /// @dev Version of the oracle consensus rules. Current version expected
        /// by the oracle can be obtained by calling getConsensusVersion().
        uint256 consensusVersion;

        /// @dev Reference slot for which the report was calculated. If the slot
        /// contains a block, the state being reported should include all state
        /// changes resulting from that block. The epoch containing the slot
        /// should be finalized prior to calculating the report.
        uint256 refSlot;

        ///
        /// CL values
        ///

        /// @dev The number of validators on consensus layer that were ever deposited
        /// via Lido as observed at the reference slot.
        uint256 numValidators;

        /// @dev Cumulative balance of all Lido validators on the consensus layer
        /// as observed at the reference slot.
        uint256 clBalanceGwei;

        /// @dev Ids of staking modules that have more exited validators than the number
        /// stored in the respective staking module contract as observed at the reference
        /// slot.
        uint256[] stakingModuleIdsWithNewlyExitedValidators;

        /// @dev Number of ever exited validators for each of the staking modules from
        /// the stakingModuleIdsWithNewlyExitedValidators array as observed at the
        /// reference slot.
        uint256[] numExitedValidatorsByStakingModule;

        ///
        /// EL values
        ///

        /// @dev The ETH balance of the Lido withdrawal vault as observed at the reference slot.
        uint256 withdrawalVaultBalance;

        /// @dev The ETH balance of the Lido execution layer rewards vault as observed
        /// at the reference slot.
        uint256 elRewardsVaultBalance;

        ///
        /// Decision
        ///

        /// @dev The id of the last withdrawal request that should be finalized as the result
        /// of applying this oracle report. The zero value means that no requests should be
        /// finalized.
        uint256 lastWithdrawalRequestIdToFinalize;

        /// @dev The share/ETH rate with the 10^27 precision (i.e. the price of one stETH share
        /// in ETH where one ETH is denominated as 10^27) used for finalizing withdrawal requests
        /// up to (and including) the one passed in the lastWithdrawalRequestIdToFinalize field.
        /// Must be set to zero if lastWithdrawalRequestIdToFinalize is zero.
        uint256 finalizationShareRate;

        /// @dev Whether, based on the state observed at the reference slot, the protocol should
        /// be in the bunker mode.
        bool isBunkerMode;

        ///
        /// Extra data — the oracle information that can be processed asynchronously in chunks
        /// after the main data is processed. The oracle doesn't enforce that extra data attached
        /// to some data report is processed in full before the processing deadline expires or a
        /// new data report starts being processed, but enforces that no processing of extra data
        /// for a report is possible after its processing deadline passes or a new data report
        /// arrives.
        ///
        /// Extra data is an array of items, each item being encoded as follows:
        ///
        ///    3 bytes    2 bytes     27 bytes
        /// | itemIndex | itemType | itemPayload |
        ///
        /// itemIndex is a 0-based index into the extra data array;
        /// itemType is the type of extra data item;
        /// itemPayload is the item's data which interpretation depends on the item's type.
        ///
        /// Two types of items are supported:
        ///
        /// itemType=EXTRA_DATA_TYPE_STUCK_VALIDATORS: stuck validators by node operator.
        /// itemPayload format:
        ///
        ///   3 bytes        8 bytes            16 bytes
        /// | moduleId | nodeOperatorId | totalStuckValidators |
        ///
        /// itemType=EXTRA_DATA_TYPE_EXITED_VALIDATORS: exited validators by node operator.
        /// itemPayload format:
        ///
        ///   3 bytes        8 bytes             16 bytes
        /// | moduleId | nodeOperatorId | totalExitedValidators |
        ///
        /// Extra data array should be sorted in ascending order by the following compound key:
        ///
        /// (itemType, moduleId, nodeOperatorId)
        ///
        /// Extra data array can be passed in different formats, see below.
        ///

        /// @dev Format of the extra data. Currently, only the EXTRA_DATA_FORMAT_LIST=0 is
        /// supported. See the constant defining a specific extra data format for more info.
        uint256 extraDataFormat;

        /// @dev Hash of the extra data. See the constant defining a specific extra data
        /// format for the info on how to calculate the hash.
        bytes32 extraDataHash;

        /// @dev Number of the extra data items.
        uint256 extraDataItemsCount;
    }

    uint256 public constant EXTRA_DATA_TYPE_STUCK_VALIDATORS = 0;
    uint256 public constant EXTRA_DATA_TYPE_EXITED_VALIDATORS = 1;

    /// @notice The list format for the extra data array. Used when all extra data processing
    /// fits into a single transaction.
    ///
    /// Extra data is passed as a uint256[] array containing all data items within a
    /// single transaction.
    ///
    /// Hash is a keccak256 hash calculated over the array items laid out continuously in memory,
    /// each item occupying 32 bytes. The Solidity equivalent of the hash calculation code would
    /// be the following (where `array` has the uint256[] type):
    ///
    /// keccak256(abi.encodePacked(array))
    ///
    uint256 public constant EXTRA_DATA_FORMAT_LIST = 0;

    /// @notice Submits report data for processing.
    ///
    /// @param data The data. See the `ReportData` structure's docs for details.
    /// @param contractVersion Expected version of the oracle contract.
    ///
    /// Reverts if:
    /// - The caller is not a member of the oracle committee and doesn't possess the
    ///   SUBMIT_DATA_ROLE.
    /// - The provided contract version is different from the current one.
    /// - The provided consensus version is different from the expected one.
    /// - The provided reference slot differs from the current consensus frame's one.
    /// - The processing deadline for the current consensus frame is missed.
    /// - The keccak256 hash of the ABI-encoded data is different from the last hash
    ///   provided by the hash consensus contract.
    /// - The provided data doesn't meet safety checks and boundaries.
    ///
    function submitReportData(ReportData calldata data, uint256 contractVersion) external {
        _checkMsgSenderIsAllowedToSubmitData();
        _checkContractVersion(contractVersion);
        _checkConsensusData(data.refSlot, data.consensusVersion, keccak256(abi.encode(data)));
        uint256 prevRefSlot = _startProcessing();
        _handleConsensusReportData(data, prevRefSlot);
    }

    /// @notice Submits report extra data in the EXTRA_DATA_FORMAT_LIST format for processing.
    ///
    /// @param items The extra data items list. See docs for the `EXTRA_DATA_FORMAT_LIST`
    ///              constant for details.
    ///
    function submitReportExtraDataList(uint256[] calldata items) external {
        _submitReportExtraDataList(items);
    }

    /// @notice Returns extra data processing state for the current consensus report.
    ///
    function getExtraDataProcessingState() external view returns (
        bool processingStarted,
        uint256 lastProcessedItem,
        bytes32 dataHash,
        uint256 dataFormat,
        uint256 itemsCount,
        uint256 itemsProcessed
    ) {
        ExtraDataProcessingState memory state = _storageExtraDataProcessingState().value;
        uint256 processingRefSlot = LAST_PROCESSING_REF_SLOT_POSITION.getStorageUint256();
        processingStarted = state.refSlot != 0 && state.refSlot == processingRefSlot;
        if (processingStarted) {
            lastProcessedItem = state.lastProcessedItem;
            dataHash = state.dataHash;
            dataFormat = state.dataFormat;
            itemsCount = state.itemsCount;
            itemsProcessed = state.itemsProcessed;
        }
    }

    ///
    /// Implementation & helpers
    ///

    /// @dev Returns last processed reference slot of the legacy oracle.
    ///
    /// Old oracle didn't specify what slot use as a reference one, but actually
    /// used the first slot of the first frame's epoch. The new oracle uses the
    /// last slot of the previous frame's last epoch as a reference one.
    ///
    /// Oracle migration scheme:
    ///
    /// last old frame    <--------->
    /// old frames       |r  .   .   |
    /// new frames                  r|   .   .  r|   .   .  r|
    /// first new frame               <--------->
    /// events            0  1  2   3  4
    /// time ------------------------------------------------>
    ///
    /// 0. last reference slot of legacy oracle
    /// 1. last legacy oracle's consensus report arrives
    /// 2. new oracle is deployed and enabled, legacy oracle is disabled and upgraded to compat code
    /// 3. first reference slot of the new oracle
    /// 4. first new oracle's consensus report arrives
    ///
    function _checkOracleMigration(address legacyOracle, address consensusContract)
        internal view returns (uint256)
    {
        (uint256 initialEpoch,
            uint256 epochsPerFrame) = IConsensusContract(consensusContract).getFrameConfig();

        (uint256 slotsPerEpoch,
            uint256 secondsPerSlot,
            uint256 genesisTime) = IConsensusContract(consensusContract).getChainConfig();

        {
            // check chain spec to match the prev. one (a block is used to reduce stack alloc)
            (uint256 legacyEpochsPerFrame,
                uint256 legacySlotsPerEpoch,
                uint256 legacySecondsPerSlot,
                uint256 legacyGenesisTime) = ILegacyOracle(legacyOracle).getBeaconSpec();
            if (slotsPerEpoch != legacySlotsPerEpoch ||
                secondsPerSlot != legacySecondsPerSlot ||
                genesisTime != legacyGenesisTime
            ) {
                revert IncorrectOracleMigration(0);
            }
            if (epochsPerFrame != legacyEpochsPerFrame) {
                revert IncorrectOracleMigration(1);
            }
        }

        uint256 legacyProcessedEpoch = ILegacyOracle(legacyOracle).getLastCompletedEpochId();
        if (initialEpoch != legacyProcessedEpoch + epochsPerFrame) {
            revert IncorrectOracleMigration(2);
        }

        // last processing ref. slot of the new oracle should be set to the last processed
        // ref. slot of the legacy oracle, i.e. the first slot of the last processed epoch
        return legacyProcessedEpoch * slotsPerEpoch;
    }

    function _setDataBoundaries(uint256 maxExitedValidatorsPerDay, uint256 maxExtraDataListItemsCount)
        internal
    {
        _storageDataBoundaries().value = DataBoundaries({
            maxExitedValidatorsPerDay: maxExitedValidatorsPerDay.toUint64(),
            maxExtraDataListItemsCount: maxExtraDataListItemsCount.toUint64()
        });
        emit DataBoundariesSet(maxExitedValidatorsPerDay, maxExtraDataListItemsCount);
    }

    function _handleConsensusReport(
        ConsensusReport memory /* report */,
        uint256 /* prevSubmittedRefSlot */,
        uint256 prevProcessingRefSlot
    ) internal override {
        ExtraDataProcessingState memory state = _storageExtraDataProcessingState().value;
        if (state.refSlot == prevProcessingRefSlot && state.itemsProcessed < state.itemsCount) {
            emit WarnExtraDataIncompleteProcessing(
                prevProcessingRefSlot,
                state.itemsProcessed,
                state.itemsCount
            );
        }
    }

    function _checkMsgSenderIsAllowedToSubmitData() internal view {
        address sender = _msgSender();
        if (!hasRole(SUBMIT_DATA_ROLE, sender) && !_isConsensusMember(sender)) {
            revert SenderNotAllowed();
        }
    }

    function _handleConsensusReportData(ReportData calldata data, uint256 prevRefSlot) internal {
        DataBoundaries memory boundaries = _storageDataBoundaries().value;

        if (data.extraDataFormat != EXTRA_DATA_FORMAT_LIST) {
            revert UnsupportedExtraDataFormat(data.extraDataFormat);
        }

        if (data.extraDataItemsCount > boundaries.maxExtraDataListItemsCount) {
            revert MaxExtraDataItemsCountExceeded(
                boundaries.maxExtraDataListItemsCount,
                data.extraDataItemsCount
            );
        }

        ILegacyOracle(LEGACY_ORACLE_POSITION.getStorageAddress()).handleConsensusLayerReport(
            data.refSlot,
            data.clBalanceGwei * 1e9,
            data.numValidators
        );

        uint256 slotsElapsed = data.refSlot - prevRefSlot;

        (/* address elRewardsVault */,
            /* address safetyNetsRegistry */,
            address stakingRouter,
            /* address treasury */,
            address withdrawalQueue,
            /* address withdrawalVault */
        ) = LOCATOR.coreComponents();

        _processStakingRouterExitedKeysByModule(
            IStakingRouter(stakingRouter),
            boundaries,
            data.stakingModuleIdsWithNewlyExitedValidators,
            data.numExitedValidatorsByStakingModule,
            slotsElapsed
        );

        IWithdrawalQueue(withdrawalQueue).updateBunkerMode(
            data.isBunkerMode,
            GENESIS_TIME + prevRefSlot * SECONDS_PER_SLOT
        );

        ILido(LIDO).handleOracleReport(
            GENESIS_TIME + data.refSlot * SECONDS_PER_SLOT,
            slotsElapsed * SECONDS_PER_SLOT,
            data.numValidators,
            data.clBalanceGwei * 1e9,
            data.withdrawalVaultBalance,
            data.elRewardsVaultBalance,
            data.lastWithdrawalRequestIdToFinalize,
            data.finalizationShareRate
        );

        _storageExtraDataProcessingState().value = ExtraDataProcessingState({
            refSlot: data.refSlot.toUint64(),
            dataFormat: data.extraDataFormat.toUint16(),
            dataHash: data.extraDataHash,
            itemsCount: data.extraDataItemsCount.toUint16(),
            itemsProcessed: 0,
            lastProcessedItem: 0
        });
    }

    function _processStakingRouterExitedKeysByModule(
        IStakingRouter stakingRouter,
        DataBoundaries memory boundaries,
        uint256[] calldata stakingModuleIds,
        uint256[] calldata numExitedValidatorsByStakingModule,
        uint256 slotsElapsed
    ) internal {
        if (stakingModuleIds.length != numExitedValidatorsByStakingModule.length) {
            revert InvalidExitedValidatorsData();
        }

        if (stakingModuleIds.length == 0) {
            return;
        }

        for (uint256 i = 1; i < stakingModuleIds.length;) {
            if (stakingModuleIds[i] <= stakingModuleIds[i - 1]) {
                revert InvalidExitedValidatorsData();
            }
            unchecked { ++i; }
        }

        uint256 exitedValidators = 0;
        for (uint256 i = 0; i < stakingModuleIds.length;) {
            if (numExitedValidatorsByStakingModule[i] == 0) {
                revert InvalidExitedValidatorsData();
            } else {
                exitedValidators += numExitedValidatorsByStakingModule[i];
            }
            unchecked { ++i; }
        }

        uint256 prevExitedValidators = stakingRouter.getExitedKeysCountAcrossAllModules();
        if (exitedValidators < prevExitedValidators) {
            revert NumExitedValidatorsCannotDecrease();
        }

        uint256 exitedValidatorsPerDay =
            (exitedValidators - prevExitedValidators) * (1 days) /
            (SECONDS_PER_SLOT * slotsElapsed);

        if (exitedValidatorsPerDay > boundaries.maxExitedValidatorsPerDay) {
            revert ExitedValidatorsLimitExceeded(
                boundaries.maxExitedValidatorsPerDay,
                exitedValidatorsPerDay
            );
        }

        stakingRouter.updateExitedKeysCountByStakingModule(
            stakingModuleIds,
            numExitedValidatorsByStakingModule
        );
    }

    function _submitReportExtraDataList(uint256[] calldata items) internal {
        _checkMsgSenderIsAllowedToSubmitData();
        _checkProcessingDeadline();

        ExtraDataProcessingState memory procState = _storageExtraDataProcessingState().value;

        if (procState.refSlot != LAST_PROCESSING_REF_SLOT_POSITION.getStorageUint256()) {
            revert CannotSubmitExtraDataBeforeMainData();
        }

        if (procState.itemsProcessed == procState.itemsCount) {
            revert ExtraDataAlreadyProcessed();
        }

        if (procState.itemsProcessed != 0) {
            revert ExtraDataListOnlySupportsSingleTx();
        }

        if (items.length != procState.itemsCount) {
            revert UnexpectedExtraDataItemsCount(procState.itemsCount, items.length);
        }

        if (procState.dataFormat != EXTRA_DATA_FORMAT_LIST) {
            revert UnexpectedExtraDataFormat(procState.dataFormat, EXTRA_DATA_FORMAT_LIST);
        }

        bytes32 dataHash = MemUtils.keccakUint256Array(items);
        if (dataHash != procState.dataHash) {
            revert UnexpectedDataHash(procState.dataHash, dataHash);
        }

        ExtraDataProcessingState storage _procState = _storageExtraDataProcessingState().value;

        _procState.lastProcessedItem = _processExtraDataItems(items, 0, 0);
        _procState.itemsProcessed = uint64(items.length);

        emit ExtraDataSubmitted(procState.refSlot, items.length, items.length);
    }

    struct ExtraDataIterState {
        uint256 firstItemIndex;
        uint256 nextIndex;
        int256 lastType;
        int256 lastModuleId;
        int256 lastNodeOpId;
        ResizableArray.Array nopIds;
        ResizableArray.Array keyCounts;
    }

    function _processExtraDataItems(
        uint256[] calldata items,
        uint256 itemsProcessed,
        uint256 lastProcessedItem
    ) internal returns (uint256) {
        IStakingRouter stakingRouter = IStakingRouter(LOCATOR.stakingRouter());

        ExtraDataIterState memory iter = ExtraDataIterState({
            firstItemIndex: itemsProcessed,
            nextIndex: 0,
            lastType: -1,
            lastModuleId: -1,
            lastNodeOpId: -1,
            nopIds: ResizableArray.preallocate(20),
            keyCounts: ResizableArray.preallocate(20)
        });

        if (lastProcessedItem != 0) {
            (, uint256 itemType, uint216 payload) = _decodeExtraDataItem(lastProcessedItem);
            (uint256 moduleId, uint256 nodeOpId, ) = _decodeExtraDataPayload(payload);
            iter.lastType = int256(itemType);
            iter.lastModuleId = int256(moduleId);
            iter.lastNodeOpId = int256(nodeOpId);
        }

        while (iter.nextIndex < items.length) {
            iter.nopIds.clear();
            iter.keyCounts.clear();

            _processSingleModule(iter, items);

            if (iter.lastType != -1) {
                assert(iter.lastModuleId >= 0);
                assert(iter.lastNodeOpId >= 0);

                if (iter.lastType == int256(EXTRA_DATA_TYPE_STUCK_VALIDATORS)) {
                    stakingRouter.reportStakingModuleStuckKeysCountByNodeOperator(
                        uint256(iter.lastModuleId),
                        iter.nopIds.pointer(),
                        iter.keyCounts.pointer()
                    );
                } else if (iter.lastType == int256(EXTRA_DATA_TYPE_EXITED_VALIDATORS)) {
                    stakingRouter.reportStakingModuleExitedKeysCountByNodeOperator(
                        uint256(iter.lastModuleId),
                        iter.nopIds.pointer(),
                        iter.keyCounts.pointer()
                    );
                } else {
                    revert UnsupportedExtraDataType(uint256(iter.lastType));
                }
            }
        }

        return iter.nextIndex == 0 ? 0 : items[iter.nextIndex - 1];
    }

    function _processSingleModule(ExtraDataIterState memory iter, uint256[] calldata items)
        internal pure
    {
        if (items.length == 0) {
            return;
        }

        uint256 i = iter.nextIndex;
        bool started = false;

        uint256 itemType;
        uint256 moduleId;
        uint256 lastNodeOpId;

        while (i < items.length) {
            (uint256 iIndex, uint256 iType, uint216 iPayload) = _decodeExtraDataItem(items[i]);

            if (iIndex != iter.firstItemIndex + i) {
                revert UnexpectedExtraDataIndex(iter.firstItemIndex + i, iIndex);
            }

            (uint256 iModuleId, uint256 iNodeOpId, uint256 iKeysCount) =
                _decodeExtraDataPayload(iPayload);

            if (started) {
                if (iType != itemType || iModuleId != moduleId) {
                    break;
                }
                if (iNodeOpId <= lastNodeOpId) {
                    revert InvalidExtraDataSortOrder();
                }
            } else {
                if (int256(iType) < iter.lastType || int256(iType) == iter.lastType && (
                    int256(iModuleId) < iter.lastModuleId ||
                    int256(iModuleId) == iter.lastModuleId && int256(iNodeOpId) <= iter.lastNodeOpId
                )) {
                    revert InvalidExtraDataSortOrder();
                }
                itemType = iType;
                moduleId = iModuleId;
                started = true;
            }

            iter.nopIds.push(iNodeOpId);
            iter.keyCounts.push(iKeysCount);
            lastNodeOpId = iNodeOpId;

            unchecked { ++i; }
        }

        iter.nextIndex = i;
        iter.lastType = int256(itemType);
        iter.lastModuleId = int256(moduleId);
        iter.lastNodeOpId = int256(lastNodeOpId);
    }

    function _decodeExtraDataItem(uint256 item) internal pure returns (
        uint24 itemIndex,
        uint16 itemType,
        uint216 itemPayload
    ) {
        itemPayload = uint216(item);
        itemType = uint16(item >> 216);
        itemIndex = uint24(item >> 232);
    }

    function _decodeExtraDataPayload(uint216 payload) internal pure returns (
        uint24 moduleId,
        uint64 nodeOperatorId,
        uint128 keysCount
    ) {
        keysCount = uint128(payload);
        nodeOperatorId = uint64(payload >> 128);
        moduleId = uint24(payload >> 192);
    }

    ///
    /// Storage helpers
    ///

    struct StorageDataBoundaries {
        DataBoundaries value;
    }

    function _storageDataBoundaries() internal pure returns (StorageDataBoundaries storage r) {
        bytes32 position = DATA_BOUNDARIES_POSITION;
        assembly { r.slot := position }
    }

    struct StorageExtraDataProcessingState {
        ExtraDataProcessingState value;
    }

    function _storageExtraDataProcessingState()
        internal pure returns (StorageExtraDataProcessingState storage r)
    {
        bytes32 position = EXTRA_DATA_PROCESSING_STATE_POSITION;
        assembly { r.slot := position }
    }
}<|MERGE_RESOLUTION|>--- conflicted
+++ resolved
@@ -165,18 +165,12 @@
     /// Initialization & admin functions
     ///
 
-<<<<<<< HEAD
     constructor(address componentLocator, uint256 secondsPerSlot, uint256 genesisTime)
         BaseOracle(secondsPerSlot, genesisTime)
     {
         if (componentLocator == address(0)) revert ComponentLocatorCannotBeZero();
         LOCATOR = IComponentLocator(componentLocator);
         LIDO = LOCATOR.lido();
-=======
-    constructor(address lido, uint256 secondsPerSlot, uint256 genesisTime) BaseOracle(secondsPerSlot, genesisTime) {
-        if (lido == address(0)) revert LidoCannotBeZero();
-        LIDO = lido;
->>>>>>> 516181d8
     }
 
     function initialize(
