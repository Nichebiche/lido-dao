// SPDX-FileCopyrightText: 2022 Lido <info@lido.fi>

// SPDX-License-Identifier: GPL-3.0

/* See contracts/COMPILERS.md */
pragma solidity 0.8.9;

import {AccessControlEnumerable} from "@openzeppelin/contracts-v4.4/access/AccessControlEnumerable.sol";

import {IStakingRouter} from "./interfaces/IStakingRouter.sol";
import {IStakingModule} from "./interfaces/IStakingModule.sol";

import {Math} from "./lib/Math.sol";
import {UnstructuredStorage} from "./lib/UnstructuredStorage.sol";
import {MinFirstAllocationStrategy} from "../common/lib/MinFirstAllocationStrategy.sol";

import {BeaconChainDepositor} from "./BeaconChainDepositor.sol";

interface ILido {
    /**
      * @notice A payable function supposed to be called only by StakingRouter contract
      * @dev We need a dedicated function because funds received by the default payable function
      * are treated as a user deposit
      */
    function receiveStakingRouter() external payable;
}

contract StakingRouter is IStakingRouter, AccessControlEnumerable, BeaconChainDepositor {
    using UnstructuredStorage for bytes32;

    /// @dev events
    event StakingModuleAdded(uint24 indexed stakingModuleId, address stakingModule, string name, address createdBy);
    event StakingModuleTargetShareSet(uint24 indexed stakingModuleId, uint16 targetShare);
    event StakingModuleFeesSet(uint24 indexed stakingModuleId, uint16 treasuryFee, uint16 moduleFee);
    event StakingModuleStatusSet(uint24 indexed stakingModuleId, StakingModuleStatus status, address setBy);
    event WithdrawalCredentialsSet(bytes32 withdrawalCredentials);
    event ContractVersionSet(uint256 version);
    /**
     * Emitted when the StakingRouter received ETH
     */
    event StakingRouterETHReceived(uint256 amount);
    event StakingRouterETHDeposited(uint24 indexed stakingModuleId, uint256 amount);

    /// @dev errors
    error ErrorZeroAddress(string field);
    error ErrorBaseVersion();
    error ErrorValueOver100Percent(string field);
    error ErrorStakingModuleStatusNotChanged();
    error ErrorStakingModuleNotActive();
    error ErrorStakingModuleNotPaused();
    error ErrorEmptyWithdrawalsCredentials();
    error ErrorDirectETHTransfer();

    struct StakingModuleCache {
        address stakingModuleAddress;
        uint16 moduleFee;
        uint16 treasuryFee;
        uint16 targetShare;
        uint256 activeKeysCount;
        uint256 availableKeysCount;
    }

    bytes32 public constant MANAGE_WITHDRAWAL_CREDENTIALS_ROLE = keccak256("MANAGE_WITHDRAWAL_CREDENTIALS_ROLE");
    bytes32 public constant MODULE_PAUSE_ROLE = keccak256("MODULE_PAUSE_ROLE");
    bytes32 public constant MODULE_RESUME_ROLE = keccak256("MODULE_RESUME_ROLE");
    bytes32 public constant MODULE_MANAGE_ROLE = keccak256("MODULE_MANAGE_ROLE");
    bytes32 public constant STAKING_ROUTER_DEPOSIT_ROLE = keccak256("STAKING_ROUTER_DEPOSIT_ROLE");

    /// Version of the initialized contract data
    /// NB: Contract versioning starts from 1.
    /// The version stored in CONTRACT_VERSION_POSITION equals to
    /// - 0 right after deployment when no initializer is invoked yet
    /// - N after calling initialize() during deployment from scratch, where N is the current contract version
    /// - N after upgrading contract from the previous version (after calling finalize_vN())
    bytes32 internal constant CONTRACT_VERSION_POSITION = keccak256("lido.StakingRouter.contractVersion");

    bytes32 internal constant LIDO_POSITION = keccak256("lido.StakingRouter.lido");

    /// @dev Credentials which allows the DAO to withdraw Ether on the 2.0 side
    bytes32 internal constant WITHDRAWAL_CREDENTIALS_POSITION = keccak256("lido.StakingRouter.withdrawalCredentials");

    /// @dev total count of staking modules
    bytes32 internal constant STAKING_MODULES_COUNT_POSITION = keccak256("lido.StakingRouter.stakingModulesCount");
    /// @dev id of the last added staking module. This counter grow on staking modules adding
    bytes32 internal constant LAST_STAKING_MODULE_ID_POSITION = keccak256("lido.StakingRouter.lastStakingModuleId");
    /// @dev mapping is used instead of array to allow to extend the StakingModule
    bytes32 internal constant STAKING_MODULES_MAPPING_POSITION = keccak256("lido.StakingRouter.stakingModules");
    /// @dev Position of the staking modules in the `_stakingModules` map, plus 1 because
    ///      index 0 means a value is not in the set.
    bytes32 internal constant STAKING_MODULE_INDICES_MAPPING_POSITION = keccak256("lido.StakingRouter.stakingModuleIndicesOneBased");

    uint256 public constant TOTAL_PRECISION_BASIS_POINTS = 10 ** 20; // 100 * 10 ** 18
    uint256 public constant TOTAL_BASIS_POINTS = 10000;

    constructor(address _depositContract) BeaconChainDepositor(_depositContract) {
        /// @dev lock version in implementation to avoid initialize() call
        ///      DEFAULT_ADMIN_ROLE will remain unset, i.e. no ability to add new members ro roles
        _setContractVersion(type(uint256).max);
    }

    /**
     * @dev proxy initialization
     * @param _admin Lido DAO Aragon agent contract address
     * @param _withdrawalCredentials Lido withdrawal vault contract address
     */
    function initialize(address _admin, address _lido, bytes32 _withdrawalCredentials) external {
        if (_admin == address(0)) revert ErrorZeroAddress("_admin");
        if (_lido == address(0)) revert ErrorZeroAddress("_lido");
        if (CONTRACT_VERSION_POSITION.getStorageUint256() != 0) revert ErrorBaseVersion();
        _setContractVersion(1);

        _setupRole(DEFAULT_ADMIN_ROLE, _admin);

        LIDO_POSITION.setStorageAddress(_lido);
        WITHDRAWAL_CREDENTIALS_POSITION.setStorageBytes32(_withdrawalCredentials);
        emit WithdrawalCredentialsSet(_withdrawalCredentials);
    }

    /// @dev prohibit direct transfer to contract
    receive() external payable {
        revert ErrorDirectETHTransfer();
    }

    /**
     * @notice Return the Lido contract address
     */
    function getLido() public view returns (ILido) {
        return ILido(LIDO_POSITION.getStorageAddress());
    }

    /**
     * @notice register a new module
     * @param _name name of module
     * @param _stakingModuleAddress target percent of total keys in protocol, in BP
     * @param _targetShare target total stake share
     * @param _moduleFee fee of the module taken from the consensus layer rewards
     * @param _treasuryFee treasury fee
     */
    function addModule(
        string calldata _name,
        address _stakingModuleAddress,
        uint16 _targetShare,
        uint16 _moduleFee,
        uint16 _treasuryFee
    ) external onlyRole(MODULE_MANAGE_ROLE) {
        if (_targetShare > TOTAL_BASIS_POINTS) revert ErrorValueOver100Percent("_targetShare");
        if (_moduleFee + _treasuryFee > TOTAL_BASIS_POINTS) revert ErrorValueOver100Percent("_moduleFee + _treasuryFee");

        uint256 newStakingModuleIndex = getStakingModulesCount();
        StakingModule storage newStakingModule = _getStakingModuleByIndex(newStakingModuleIndex);
        uint24 newStakingModuleId = uint24(LAST_STAKING_MODULE_ID_POSITION.getStorageUint256()) + 1;

        newStakingModule.id = newStakingModuleId;
        newStakingModule.name = _name;
        newStakingModule.stakingModuleAddress = _stakingModuleAddress;
        newStakingModule.targetShare = _targetShare;
        newStakingModule.treasuryFee = _treasuryFee;
        newStakingModule.moduleFee = _moduleFee;
        /// @dev since `enum` is `uint8` by nature, so the `status` is stored as `uint8` to avoid possible problems when upgrading.
        ///      But for human readability, we use `enum` as function parameter type.
        ///      More about conversion in the docs https://docs.soliditylang.org/en/v0.8.17/types.html#enums
        newStakingModule.status = uint8(StakingModuleStatus.Active);

        _setStakingModuleIndexById(newStakingModuleId, newStakingModuleIndex);
        LAST_STAKING_MODULE_ID_POSITION.setStorageUint256(newStakingModuleId);
        STAKING_MODULES_COUNT_POSITION.setStorageUint256(newStakingModuleIndex + 1);

        emit StakingModuleAdded(newStakingModuleId, _stakingModuleAddress, _name, msg.sender);
        emit StakingModuleTargetShareSet(newStakingModuleId, _targetShare);
        emit StakingModuleFeesSet(newStakingModuleId, _treasuryFee, _moduleFee);
    }

    function updateStakingModule(
        uint24 _stakingModuleId,
        uint16 _targetShare,
        uint16 _moduleFee,
        uint16 _treasuryFee
    ) external onlyRole(MODULE_MANAGE_ROLE) {
        if (_targetShare > TOTAL_BASIS_POINTS) revert ErrorValueOver100Percent("_targetShare");
        if (_moduleFee + _treasuryFee > TOTAL_BASIS_POINTS) revert ErrorValueOver100Percent("_moduleFee + _treasuryFee");

        uint256 stakingModuleIndex = _getStakingModuleIndexById(_stakingModuleId);
        StakingModule storage stakingModule = _getStakingModuleByIndex(stakingModuleIndex);

        stakingModule.targetShare = _targetShare;
        stakingModule.treasuryFee = _treasuryFee;
        stakingModule.moduleFee = _moduleFee;

        emit StakingModuleTargetShareSet(_stakingModuleId, _targetShare);
        emit StakingModuleFeesSet(_stakingModuleId, _treasuryFee, _moduleFee);
    }

    function getStakingModules() external view returns (StakingModule[] memory res) {
        uint256 modulesCount = getStakingModulesCount();
        res = new StakingModule[](modulesCount);
        for (uint256 i; i < modulesCount; ) {
            res[i] = _getStakingModuleByIndex(i);
            unchecked {
                ++i;
            }
        }
    }

    /**
     *  @dev Returns staking module by id
     */
    function getStakingModule(uint24 _stakingModuleId) external view returns (StakingModule memory) {
        return _getStakingModuleById(_stakingModuleId);
    }

    /**
     * @dev Returns total number of staking modules
     */
    function getStakingModulesCount() public view returns (uint256) {
        return STAKING_MODULES_COUNT_POSITION.getStorageUint256();
    }

    /**
     *  @dev Returns staking module by index
     */
    function getStakingModuleByIndex(uint256 _stakingModuleIdndex) external view returns (StakingModule memory) {
        return _getStakingModuleByIndex(_stakingModuleIdndex);
    }

    function getStakingModuleStatus(uint24 _stakingModuleId) public view returns (StakingModuleStatus) {
        return StakingModuleStatus(_getStakingModuleById(_stakingModuleId).status);
    }

    /**
     * @notice set the module status flag for participation in further deposits and/or reward distribution
     */
    function setStakingModuleStatus(uint24 _stakingModuleId, StakingModuleStatus _status) external onlyRole(MODULE_MANAGE_ROLE) {
<<<<<<< HEAD
        uint256 _stakingModuleIndex = _getStakingModuleIndexById(_stakingModuleId);
        StakingModuleStatus _prevStatus = _getStakingModuleStatusByIndex(_stakingModuleIndex);
        if (_prevStatus == _status) revert ErrorStakingModuleStatusNotChanged();
        _setStakingModuleStatusByIndex(_stakingModuleIndex, _status);
        emit StakingModuleStatusChanged(_stakingModuleId, msg.sender, _prevStatus, _status);
    }

    function checkStakingModuleStatus(uint24 _stakingModuleId, StakingModuleStatus _status) public view returns (bool) {
        return _checkStakingModuleStatusByIndex(_getStakingModuleIndexById(_stakingModuleId), _status);
    }

    function _getStakingModuleStatusByIndex(uint256 _stakingModuleIndex) internal view returns (StakingModuleStatus) {
        return StakingModuleStatus(_stakingModules[_stakingModuleIndex].status);
    }

    function _setStakingModuleStatusByIndex(uint256 _stakingModuleIndex, StakingModuleStatus _status) internal {
        _stakingModules[_stakingModuleIndex].status = uint8(_status);
    }

    function _checkStakingModuleStatusByIndex(uint256 _stakingModuleIndex, StakingModuleStatus _status) internal view returns (bool) {
        return _getStakingModuleStatusByIndex(_stakingModuleIndex) == _status;
=======
        StakingModule storage stakingModule = _getStakingModuleById(_stakingModuleId);
        stakingModule.status = uint8(_status);
        emit StakingModuleStatusSet(_stakingModuleId, _status, msg.sender);
>>>>>>> 69564230
    }

    /**
     * @notice pause deposits for module
     * @param _stakingModuleId id of the staking module to be paused
     */
    function pauseStakingModule(uint24 _stakingModuleId) external onlyRole(MODULE_PAUSE_ROLE) {
<<<<<<< HEAD
        uint256 _stakingModuleIndex = _getStakingModuleIndexById(_stakingModuleId);
        if (!_checkStakingModuleStatusByIndex(_stakingModuleIndex, StakingModuleStatus.Active)) revert ErrorStakingModuleIsPaused();

        _setStakingModuleStatusByIndex(_stakingModuleIndex, StakingModuleStatus.DepositsPaused);
        // emit StakingModulePaused(_stakingModuleId, msg.sender);
        emit StakingModuleStatusChanged(_stakingModuleId, msg.sender, StakingModuleStatus.Active, StakingModuleStatus.DepositsPaused);
=======
        StakingModule storage stakingModule = _getStakingModuleById(_stakingModuleId);
        StakingModuleStatus _prevStatus = StakingModuleStatus(stakingModule.status);
        if (_prevStatus != StakingModuleStatus.Active) revert ErrorStakingModuleNotActive();
        stakingModule.status = uint8(StakingModuleStatus.DepositsPaused);
        emit StakingModuleStatusSet(_stakingModuleId, StakingModuleStatus.DepositsPaused, msg.sender);
>>>>>>> 69564230
    }

    /**
     * @notice resume deposits for module
     * @param _stakingModuleId id of the staking module to be unpaused
     */
<<<<<<< HEAD
    function unpauseStakingModule(uint24 _stakingModuleId) external onlyRole(MODULE_RESUME_ROLE) {
        uint256 _stakingModuleIndex = _getStakingModuleIndexById(_stakingModuleId);
        if (!_checkStakingModuleStatusByIndex(_stakingModuleIndex, StakingModuleStatus.DepositsPaused))
            revert ErrorStakingModuleIsNotPaused();

        _setStakingModuleStatusByIndex(_stakingModuleIndex, StakingModuleStatus.Active);
        // emit StakingModuleUnpaused(_stakingModuleId, msg.sender);
        emit StakingModuleStatusChanged(_stakingModuleId, msg.sender, StakingModuleStatus.DepositsPaused, StakingModuleStatus.Active);
=======
    function resumeStakingModule(uint24 _stakingModuleId) external onlyRole(MODULE_RESUME_ROLE) {
        StakingModule storage stakingModule = _getStakingModuleById(_stakingModuleId);
        StakingModuleStatus _prevStatus = StakingModuleStatus(stakingModule.status);
        if (_prevStatus != StakingModuleStatus.DepositsPaused) revert ErrorStakingModuleNotPaused();
        stakingModule.status = uint8(StakingModuleStatus.Active);
        emit StakingModuleStatusSet(_stakingModuleId, StakingModuleStatus.Active, msg.sender);
>>>>>>> 69564230
    }

    function getStakingModuleIsStopped(uint24 _stakingModuleId) external view returns (bool) {
        return getStakingModuleStatus(_stakingModuleId) == StakingModuleStatus.Stopped;
    }

    function getStakingModuleIsDepositsPaused(uint24 _stakingModuleId) external view returns (bool) {
        return getStakingModuleStatus(_stakingModuleId) == StakingModuleStatus.DepositsPaused;
    }

    function getStakingModuleIsActive(uint24 _stakingModuleId) external view returns (bool) {
        return getStakingModuleStatus(_stakingModuleId) == StakingModuleStatus.Active;
    }

    function getStakingModuleKeysOpIndex(uint24 _stakingModuleId) external view returns (uint256) {
        return IStakingModule(_getStakingModuleAddressById(_stakingModuleId)).getValidatorsKeysNonce();
    }

    function getStakingModuleLastDepositBlock(uint24 _stakingModuleId) external view returns (uint256) {
        StakingModule storage module = _getStakingModuleById(_stakingModuleId);
        return module.lastDepositBlock;
    }

    function getStakingModuleActiveKeysCount(uint24 _stakingModuleId) external view returns (uint256) {
        return IStakingModule(_getStakingModuleAddressById(_stakingModuleId)).getActiveKeysCount();
    }

    /**
     * @dev calculate max count of depositable module keys based on the total prospective number of deposits
     *
     * @param _stakingModuleId id of the staking module to be deposited
     * @param _totalDepositsCount total number of deposits to be made
     * @return max depositable keys count
     */
    function estimateStakingModuleMaxDepositableKeys(uint24 _stakingModuleId, uint256 _totalDepositsCount) external view returns (uint256) {
        return _estimateStakingModuleMaxDepositableKeysByIndex(_getStakingModuleIndexById(_stakingModuleId), _totalDepositsCount);
    }

<<<<<<< HEAD
    function getModuleActiveKeysCount(uint24 _stakingModuleId)
        external
        view
        onlyRegisteredStakingModule(_stakingModuleId)
        returns (uint256)
    {
        (, uint256 activeValidatorsKeysCount, ) = IStakingModule(_getStakingModuleAddressById(_stakingModuleId)).getValidatorsKeysStats();
        return activeValidatorsKeysCount;
=======
    /**
     * @dev see {StakingRouter-estimateStakingModuleMaxDepositableKeys}
     *
     * @param _stakingModuleIndex module index
     * @param _totalDepositsCount total number of deposits to be made
     * @return max depositable keys count
     */
    function _estimateStakingModuleMaxDepositableKeysByIndex(
        uint256 _stakingModuleIndex,
        uint256 _totalDepositsCount
    ) internal view returns (uint256) {
        (, uint256[] memory newKeysAllocation, StakingModuleCache[] memory modulesCache) = _getKeysAllocation(_totalDepositsCount);
        return newKeysAllocation[_stakingModuleIndex] - modulesCache[_stakingModuleIndex].activeKeysCount;
>>>>>>> 69564230
    }

    /**
     * @notice return shares table
     *
     * @return recipients recipients list
     * @return moduleFees fee of each recipient
     * @return totalFee total fee to mint for each module and treasury
     */
    function getStakingRewardsDistribution()
        external
        view
<<<<<<< HEAD
        returns (
            address[] memory recipients,
            uint16[] memory moduleFees,
            uint16 totalFee
        )
=======
        returns (address[] memory recipients, uint96[] memory moduleFees, uint96 totalFee)
>>>>>>> 69564230
    {
        (uint256 totalActiveKeys, StakingModuleCache[] memory modulesCache) = _loadNotStoppedStakingModulesCache();
        uint256 modulesCount = modulesCache.length;

        /// @dev return empty response if there are no modules or active keys yet
        if (modulesCount == 0 || totalActiveKeys == 0) {
            return (new address[](0), new uint96[](0), 0);
        }

        recipients = new address[](modulesCount);
        moduleFees = new uint96[](modulesCount);

        uint256 rewardedModulesCount = 0;
        uint256 moduleKeysShare;

        for (uint256 i; i < modulesCount; ) {
            /// @dev skip modules which have no active keys
            if (modulesCache[i].activeKeysCount > 0) {
                moduleKeysShare = ((modulesCache[i].activeKeysCount * TOTAL_PRECISION_BASIS_POINTS) / totalActiveKeys);

                recipients[i] = address(modulesCache[i].stakingModuleAddress);
                moduleFees[i] = uint96((moduleKeysShare * modulesCache[i].moduleFee) / TOTAL_BASIS_POINTS);

                totalFee += uint96((moduleKeysShare * modulesCache[i].treasuryFee) / TOTAL_BASIS_POINTS) + moduleFees[i];

                unchecked {
                    rewardedModulesCount++;
                }
            }
            unchecked {
                ++i;
            }
        }

        // sanity check
        if (totalFee >= TOTAL_PRECISION_BASIS_POINTS) revert ErrorValueOver100Percent("totalFee");

        /// @dev shrink arrays
        if (rewardedModulesCount < modulesCount) {
            uint256 trim = modulesCount - rewardedModulesCount;
            assembly {
                mstore(recipients, sub(mload(recipients), trim))
                mstore(moduleFees, sub(mload(moduleFees), trim))
            }
        }
    }

    /// @notice returns new deposits allocation after the distribution of the `_keysToAllocate` keys
    function getKeysAllocation(uint256 _keysToAllocate) public view returns (uint256 allocated, uint256[] memory allocations) {
        (allocated, allocations, ) = _getKeysAllocation(_keysToAllocate);
    }

    /**
     * @dev Invokes a deposit call to the official Deposit contract
     * @param _maxDepositsCount max deposits count
     * @param _stakingModuleId id of the staking module to be deposited
     * @param _depositCalldata module calldata
     */
    function deposit(
        uint256 _maxDepositsCount,
        uint24 _stakingModuleId,
        bytes calldata _depositCalldata
<<<<<<< HEAD
    )
        external
        onlyRole(STAKING_ROUTER_DEPOSIT_ROLE)
        onlyRegisteredStakingModule(_stakingModuleId)
        onlyActiveStakingModule(_stakingModuleId)
        returns (uint256)
    {
        /// @todo make more optimal calc of totalActiveKeysCount (eliminate double calls of module.getTotalUsedKeys() and
        ///       module.getTotalStoppedKeys() inside getTotalActiveKeys() and _loadStakingModuleCache() methods)

        uint256 maxSigningKeysCount;
        uint256 stakingModuleIndex;
        StakingModuleCache[] memory _modulesCache;
        {
            uint256[] memory newKeysAllocation;
            _maxDepositsCount = Math.min(address(this).balance / DEPOSIT_SIZE, _maxDepositsCount);
            (, newKeysAllocation, _modulesCache) = _getKeysAllocation(_maxDepositsCount, false);

            stakingModuleIndex = _getStakingModuleIndexById(_stakingModuleId);
            maxSigningKeysCount = newKeysAllocation[stakingModuleIndex] - _modulesCache[stakingModuleIndex].activeKeysCount;
        }

        if (maxSigningKeysCount == 0) return 0;

        (uint256 keysCount, bytes memory publicKeysBatch, bytes memory signaturesBatch) = IStakingModule(
            _modulesCache[stakingModuleIndex].stakingModuleAddress
        ).requestValidatorsKeysForDeposits(maxSigningKeysCount, _depositCalldata);
=======
    ) external payable onlyRole(STAKING_ROUTER_DEPOSIT_ROLE) returns (uint256) {
        if (msg.value == 0) return 0;

        bytes32 withdrawalCredentials = getWithdrawalCredentials();
        if (withdrawalCredentials == 0) revert ErrorEmptyWithdrawalsCredentials();
>>>>>>> 69564230

        uint256 stakingModuleIndex = _getStakingModuleIndexById(_stakingModuleId);
        StakingModule storage stakingModule = _getStakingModuleByIndex(stakingModuleIndex);
        require(StakingModuleStatus(stakingModule.status) == StakingModuleStatus.Active, "STAKING_MODULE_NOT_ACTIVE");

        uint256 maxDepositableKeys = _estimateStakingModuleMaxDepositableKeysByIndex(
            stakingModuleIndex,
            Math.min(msg.value / DEPOSIT_SIZE, _maxDepositsCount)
        );

        if (maxDepositableKeys == 0) {
            _returnBalanceEthToLido();
            return 0;
        }

        (uint256 keysCount, bytes memory publicKeysBatch, bytes memory signaturesBatch) = IStakingModule(stakingModule.stakingModuleAddress)
            .prepNextSigningKeys(maxDepositableKeys, _depositCalldata);

        if (keysCount == 0) { 
            _returnBalanceEthToLido();
            return 0; 
        }

        _makeBeaconChainDeposits32ETH(keysCount, abi.encodePacked(withdrawalCredentials), publicKeysBatch, signaturesBatch);

        stakingModule.lastDepositAt = uint64(block.timestamp);
        stakingModule.lastDepositBlock = block.number;

        emit StakingRouterETHDeposited(_getStakingModuleIdByIndex(stakingModuleIndex), keysCount * DEPOSIT_SIZE);

        _returnBalanceEthToLido();

        return keysCount;
    }

    function _returnBalanceEthToLido() internal {
        //return balance to Lido 
        uint256 balance = address(this).balance;
        if (balance > 0) {
            getLido().receiveStakingRouter{value: balance}();
        }
    }

    /**
     * @notice Set credentials to withdraw ETH on Consensus Layer side after the phase 2 is launched to `_withdrawalCredentials`
     * @dev Note that setWithdrawalCredentials discards all unused signing keys as the signatures are invalidated.
     * @param _withdrawalCredentials withdrawal credentials field as defined in the Ethereum PoS consensus specs
     */
    function setWithdrawalCredentials(bytes32 _withdrawalCredentials) external onlyRole(MANAGE_WITHDRAWAL_CREDENTIALS_ROLE) {
        WITHDRAWAL_CREDENTIALS_POSITION.setStorageBytes32(_withdrawalCredentials);

        //trim keys with old WC
        _trimUnusedKeys();

        emit WithdrawalCredentialsSet(_withdrawalCredentials);
    }

    /**
     * @notice Returns current credentials to withdraw ETH on Consensus Layer side after the phase 2 is launched
     */
    function getWithdrawalCredentials() public view returns (bytes32) {
        return WITHDRAWAL_CREDENTIALS_POSITION.getStorageBytes32();
    }

    function _trimUnusedKeys() internal {
<<<<<<< HEAD
        uint256 _modulesCount = getStakingModulesCount();
        for (uint256 i = 0; i < _modulesCount; ++i) {
            IStakingModule(_getStakingModuleAddressByIndex(i)).invalidateReadyToDepositKeys();
=======
        uint256 modulesCount = getStakingModulesCount();
        for (uint256 i; i < modulesCount; ) {
            IStakingModule(_getStakingModuleAddressByIndex(i)).trimUnusedKeys();
            unchecked {
                ++i;
            }
>>>>>>> 69564230
        }
    }

    function _loadStakingModuleCache(
        uint256 _stakingModuleIndex
    ) internal view returns (StakingModuleStatus status, StakingModuleCache memory stakingModuleCache) {
        StakingModule storage stakingModuleData = _getStakingModuleByIndex(_stakingModuleIndex);
        stakingModuleCache.stakingModuleAddress = stakingModuleData.stakingModuleAddress;
        stakingModuleCache.moduleFee = stakingModuleData.moduleFee;
        stakingModuleCache.treasuryFee = stakingModuleData.treasuryFee;
        stakingModuleCache.targetShare = stakingModuleData.targetShare;
        status = StakingModuleStatus(stakingModuleData.status);
    }

<<<<<<< HEAD
        IStakingModule stakingModule = IStakingModule(stakingModuleData.stakingModuleAddress);
        (, uint256 activeValidatorsKeysCount, uint256 readyToDepositValidatorsKeysCount) = stakingModule.getValidatorsKeysStats();
        stakingModuleCache.activeKeysCount = activeValidatorsKeysCount;
        stakingModuleCache.availableKeysCount = readyToDepositValidatorsKeysCount;
=======
    /**
     * @dev load not stopped modules list
     * @notice used for reward distribution
     * @return totalActiveKeys for not stopped modules
     * @return modulesCache array of StakingModuleCache struct
     */
    function _loadNotStoppedStakingModulesCache()
        internal
        view
        returns (uint256 totalActiveKeys, StakingModuleCache[] memory modulesCache)
    {
        uint256 modulesCount = getStakingModulesCount();
        modulesCache = new StakingModuleCache[](modulesCount);
        StakingModuleStatus status;
        for (uint256 i; i < modulesCount; ) {
            (status, modulesCache[i]) = _loadStakingModuleCache(i);

            /// @dev account only keys from not stopped modules (i.e. active and paused)
            if (status != StakingModuleStatus.Stopped) {
                (modulesCache[i].activeKeysCount, modulesCache[i].availableKeysCount) = IStakingModule(modulesCache[i].stakingModuleAddress)
                    .getKeysUsageData();
                totalActiveKeys += modulesCache[i].activeKeysCount;
            }
            unchecked {
                ++i;
            }
        }
>>>>>>> 69564230
    }

    /**
     * @dev load active modules list
     * @notice used for deposits allocation
     * @return totalActiveKeys for active modules
     * @return modulesCache array of StakingModuleCache struct
     */
<<<<<<< HEAD
    function _loadAllStakingModulesCache(bool _isRewardDistribution)
        internal
        view
        returns (uint256 totalActiveKeys, StakingModuleCache[] memory modulesCache)
    {
        uint256 _modulesCount = getStakingModulesCount();
        StakingModuleStatus _status;
        modulesCache = new StakingModuleCache[](_modulesCount);
        for (uint256 i = 0; i < _modulesCount; ++i) {
            modulesCache[i] = _loadStakingModuleCache(i);
            _status = StakingModuleStatus(modulesCache[i].status);

            /// @dev in general case, the distribution of active keys per modules
            ///      is different for `deposit` and for `rewardDistribution` calls
            ///      `_isRewardDistribution=true`: skip only stopped modules
            ///      `_isRewardDistribution=false`: assuming it 'deposit' call, i.e. only active modules can deposit (skip paused and stoped)
            if (_isRewardDistribution ? _status != StakingModuleStatus.Stopped : _status == StakingModuleStatus.Active) {
=======
    function _loadActiveStakingModulesCache() internal view returns (uint256 totalActiveKeys, StakingModuleCache[] memory modulesCache) {
        uint256 modulesCount = getStakingModulesCount();
        modulesCache = new StakingModuleCache[](modulesCount);
        StakingModuleStatus status;
        for (uint256 i; i < modulesCount; ) {
            (status, modulesCache[i]) = _loadStakingModuleCache(i);

            /// @dev account only keys from active modules
            if (status == StakingModuleStatus.Active) {
                (modulesCache[i].activeKeysCount, modulesCache[i].availableKeysCount) = IStakingModule(modulesCache[i].stakingModuleAddress)
                    .getKeysUsageData();
>>>>>>> 69564230
                totalActiveKeys += modulesCache[i].activeKeysCount;
            }
            unchecked {
                ++i;
            }
        }
    }

<<<<<<< HEAD
    function _getKeysAllocation(uint256 _keysToAllocate, bool _isRewardDistribution)
        internal
        view
        returns (
            uint256 allocated,
            uint256[] memory allocations,
            StakingModuleCache[] memory _modulesCache
        )
    {
=======
    function _getKeysAllocation(
        uint256 _keysToAllocate
    ) internal view returns (uint256 allocated, uint256[] memory allocations, StakingModuleCache[] memory modulesCache) {
>>>>>>> 69564230
        // calculate total used keys for operators
        uint256 totalActiveKeys;

        (totalActiveKeys, modulesCache) = _loadActiveStakingModulesCache();

        uint256 modulesCount = modulesCache.length;
        allocations = new uint256[](modulesCount);
        if (modulesCount > 0) {
            /// @dev new estimated active keys count
            totalActiveKeys += _keysToAllocate;
            uint256[] memory capacities = new uint256[](modulesCount);
            uint256 targetKeys;

            for (uint256 i; i < modulesCount; ) {
                allocations[i] = modulesCache[i].activeKeysCount;
                targetKeys = (modulesCache[i].targetShare * totalActiveKeys) / TOTAL_BASIS_POINTS;
                capacities[i] = Math.min(targetKeys, modulesCache[i].activeKeysCount + modulesCache[i].availableKeysCount);
                unchecked {
                    ++i;
                }
            }

            allocated = MinFirstAllocationStrategy.allocate(allocations, capacities, _keysToAllocate);
        }
    }

    function _getStakingModuleIndexById(uint24 _stakingModuleId) internal view returns (uint256) {
        mapping(uint24 => uint256) storage _stakingModuleIndicesOneBased = _getStorageStakingIndicesMapping(
            STAKING_MODULE_INDICES_MAPPING_POSITION
        );
        uint256 indexOneBased = _stakingModuleIndicesOneBased[_stakingModuleId];
        require(indexOneBased > 0, "UNREGISTERED_STAKING_MODULE");
        return indexOneBased - 1;
    }

    function _setStakingModuleIndexById(uint24 _stakingModuleId, uint256 _stakingModuleIndex) internal {
        mapping(uint24 => uint256) storage _stakingModuleIndicesOneBased = _getStorageStakingIndicesMapping(
            STAKING_MODULE_INDICES_MAPPING_POSITION
        );
        _stakingModuleIndicesOneBased[_stakingModuleId] = _stakingModuleIndex + 1;
    }

    function _getStakingModuleIdByIndex(uint256 _stakingModuleIndex) internal view returns (uint24) {
        return _getStakingModuleByIndex(_stakingModuleIndex).id;
    }

    function _getStakingModuleById(uint24 _stakingModuleId) internal view returns (StakingModule storage) {
        return _getStakingModuleByIndex(_getStakingModuleIndexById(_stakingModuleId));
    }

    function _getStakingModuleByIndex(uint256 _stakingModuleIndex) internal view returns (StakingModule storage) {
        mapping(uint256 => StakingModule) storage _stakingModules = _getStorageStakingModulesMapping(STAKING_MODULES_MAPPING_POSITION);
        return _stakingModules[_stakingModuleIndex];
    }

    function _getStakingModuleAddressById(uint24 _stakingModuleId) internal view returns (address) {
        return _getStakingModuleById(_stakingModuleId).stakingModuleAddress;
    }

    function _getStakingModuleAddressByIndex(uint256 _stakingModuleIndex) internal view returns (address) {
        return _getStakingModuleByIndex(_stakingModuleIndex).stakingModuleAddress;
    }

    function _setContractVersion(uint256 version) internal {
        CONTRACT_VERSION_POSITION.setStorageUint256(version);
        emit ContractVersionSet(version);
    }

    function _getStorageStakingModulesMapping(bytes32 position) internal pure returns (mapping(uint256 => StakingModule) storage result) {
        assembly {
            result.slot := position
        }
    }

    function _getStorageStakingIndicesMapping(bytes32 position) internal pure returns (mapping(uint24 => uint256) storage result) {
        assembly {
            result.slot := position
        }
    }
}<|MERGE_RESOLUTION|>--- conflicted
+++ resolved
@@ -230,33 +230,9 @@
      * @notice set the module status flag for participation in further deposits and/or reward distribution
      */
     function setStakingModuleStatus(uint24 _stakingModuleId, StakingModuleStatus _status) external onlyRole(MODULE_MANAGE_ROLE) {
-<<<<<<< HEAD
-        uint256 _stakingModuleIndex = _getStakingModuleIndexById(_stakingModuleId);
-        StakingModuleStatus _prevStatus = _getStakingModuleStatusByIndex(_stakingModuleIndex);
-        if (_prevStatus == _status) revert ErrorStakingModuleStatusNotChanged();
-        _setStakingModuleStatusByIndex(_stakingModuleIndex, _status);
-        emit StakingModuleStatusChanged(_stakingModuleId, msg.sender, _prevStatus, _status);
-    }
-
-    function checkStakingModuleStatus(uint24 _stakingModuleId, StakingModuleStatus _status) public view returns (bool) {
-        return _checkStakingModuleStatusByIndex(_getStakingModuleIndexById(_stakingModuleId), _status);
-    }
-
-    function _getStakingModuleStatusByIndex(uint256 _stakingModuleIndex) internal view returns (StakingModuleStatus) {
-        return StakingModuleStatus(_stakingModules[_stakingModuleIndex].status);
-    }
-
-    function _setStakingModuleStatusByIndex(uint256 _stakingModuleIndex, StakingModuleStatus _status) internal {
-        _stakingModules[_stakingModuleIndex].status = uint8(_status);
-    }
-
-    function _checkStakingModuleStatusByIndex(uint256 _stakingModuleIndex, StakingModuleStatus _status) internal view returns (bool) {
-        return _getStakingModuleStatusByIndex(_stakingModuleIndex) == _status;
-=======
         StakingModule storage stakingModule = _getStakingModuleById(_stakingModuleId);
         stakingModule.status = uint8(_status);
         emit StakingModuleStatusSet(_stakingModuleId, _status, msg.sender);
->>>>>>> 69564230
     }
 
     /**
@@ -264,43 +240,23 @@
      * @param _stakingModuleId id of the staking module to be paused
      */
     function pauseStakingModule(uint24 _stakingModuleId) external onlyRole(MODULE_PAUSE_ROLE) {
-<<<<<<< HEAD
-        uint256 _stakingModuleIndex = _getStakingModuleIndexById(_stakingModuleId);
-        if (!_checkStakingModuleStatusByIndex(_stakingModuleIndex, StakingModuleStatus.Active)) revert ErrorStakingModuleIsPaused();
-
-        _setStakingModuleStatusByIndex(_stakingModuleIndex, StakingModuleStatus.DepositsPaused);
-        // emit StakingModulePaused(_stakingModuleId, msg.sender);
-        emit StakingModuleStatusChanged(_stakingModuleId, msg.sender, StakingModuleStatus.Active, StakingModuleStatus.DepositsPaused);
-=======
         StakingModule storage stakingModule = _getStakingModuleById(_stakingModuleId);
         StakingModuleStatus _prevStatus = StakingModuleStatus(stakingModule.status);
         if (_prevStatus != StakingModuleStatus.Active) revert ErrorStakingModuleNotActive();
         stakingModule.status = uint8(StakingModuleStatus.DepositsPaused);
         emit StakingModuleStatusSet(_stakingModuleId, StakingModuleStatus.DepositsPaused, msg.sender);
->>>>>>> 69564230
     }
 
     /**
      * @notice resume deposits for module
      * @param _stakingModuleId id of the staking module to be unpaused
      */
-<<<<<<< HEAD
-    function unpauseStakingModule(uint24 _stakingModuleId) external onlyRole(MODULE_RESUME_ROLE) {
-        uint256 _stakingModuleIndex = _getStakingModuleIndexById(_stakingModuleId);
-        if (!_checkStakingModuleStatusByIndex(_stakingModuleIndex, StakingModuleStatus.DepositsPaused))
-            revert ErrorStakingModuleIsNotPaused();
-
-        _setStakingModuleStatusByIndex(_stakingModuleIndex, StakingModuleStatus.Active);
-        // emit StakingModuleUnpaused(_stakingModuleId, msg.sender);
-        emit StakingModuleStatusChanged(_stakingModuleId, msg.sender, StakingModuleStatus.DepositsPaused, StakingModuleStatus.Active);
-=======
     function resumeStakingModule(uint24 _stakingModuleId) external onlyRole(MODULE_RESUME_ROLE) {
         StakingModule storage stakingModule = _getStakingModuleById(_stakingModuleId);
         StakingModuleStatus _prevStatus = StakingModuleStatus(stakingModule.status);
         if (_prevStatus != StakingModuleStatus.DepositsPaused) revert ErrorStakingModuleNotPaused();
         stakingModule.status = uint8(StakingModuleStatus.Active);
         emit StakingModuleStatusSet(_stakingModuleId, StakingModuleStatus.Active, msg.sender);
->>>>>>> 69564230
     }
 
     function getStakingModuleIsStopped(uint24 _stakingModuleId) external view returns (bool) {
@@ -324,8 +280,8 @@
         return module.lastDepositBlock;
     }
 
-    function getStakingModuleActiveKeysCount(uint24 _stakingModuleId) external view returns (uint256) {
-        return IStakingModule(_getStakingModuleAddressById(_stakingModuleId)).getActiveKeysCount();
+    function getStakingModuleActiveKeysCount(uint24 _stakingModuleId) external view returns (uint256 activeKeysCount) {
+        (,activeKeysCount,) = IStakingModule(_getStakingModuleAddressById(_stakingModuleId)).getValidatorsKeysStats();
     }
 
     /**
@@ -339,16 +295,6 @@
         return _estimateStakingModuleMaxDepositableKeysByIndex(_getStakingModuleIndexById(_stakingModuleId), _totalDepositsCount);
     }
 
-<<<<<<< HEAD
-    function getModuleActiveKeysCount(uint24 _stakingModuleId)
-        external
-        view
-        onlyRegisteredStakingModule(_stakingModuleId)
-        returns (uint256)
-    {
-        (, uint256 activeValidatorsKeysCount, ) = IStakingModule(_getStakingModuleAddressById(_stakingModuleId)).getValidatorsKeysStats();
-        return activeValidatorsKeysCount;
-=======
     /**
      * @dev see {StakingRouter-estimateStakingModuleMaxDepositableKeys}
      *
@@ -362,7 +308,6 @@
     ) internal view returns (uint256) {
         (, uint256[] memory newKeysAllocation, StakingModuleCache[] memory modulesCache) = _getKeysAllocation(_totalDepositsCount);
         return newKeysAllocation[_stakingModuleIndex] - modulesCache[_stakingModuleIndex].activeKeysCount;
->>>>>>> 69564230
     }
 
     /**
@@ -375,15 +320,7 @@
     function getStakingRewardsDistribution()
         external
         view
-<<<<<<< HEAD
-        returns (
-            address[] memory recipients,
-            uint16[] memory moduleFees,
-            uint16 totalFee
-        )
-=======
         returns (address[] memory recipients, uint96[] memory moduleFees, uint96 totalFee)
->>>>>>> 69564230
     {
         (uint256 totalActiveKeys, StakingModuleCache[] memory modulesCache) = _loadNotStoppedStakingModulesCache();
         uint256 modulesCount = modulesCache.length;
@@ -446,41 +383,11 @@
         uint256 _maxDepositsCount,
         uint24 _stakingModuleId,
         bytes calldata _depositCalldata
-<<<<<<< HEAD
-    )
-        external
-        onlyRole(STAKING_ROUTER_DEPOSIT_ROLE)
-        onlyRegisteredStakingModule(_stakingModuleId)
-        onlyActiveStakingModule(_stakingModuleId)
-        returns (uint256)
-    {
-        /// @todo make more optimal calc of totalActiveKeysCount (eliminate double calls of module.getTotalUsedKeys() and
-        ///       module.getTotalStoppedKeys() inside getTotalActiveKeys() and _loadStakingModuleCache() methods)
-
-        uint256 maxSigningKeysCount;
-        uint256 stakingModuleIndex;
-        StakingModuleCache[] memory _modulesCache;
-        {
-            uint256[] memory newKeysAllocation;
-            _maxDepositsCount = Math.min(address(this).balance / DEPOSIT_SIZE, _maxDepositsCount);
-            (, newKeysAllocation, _modulesCache) = _getKeysAllocation(_maxDepositsCount, false);
-
-            stakingModuleIndex = _getStakingModuleIndexById(_stakingModuleId);
-            maxSigningKeysCount = newKeysAllocation[stakingModuleIndex] - _modulesCache[stakingModuleIndex].activeKeysCount;
-        }
-
-        if (maxSigningKeysCount == 0) return 0;
-
-        (uint256 keysCount, bytes memory publicKeysBatch, bytes memory signaturesBatch) = IStakingModule(
-            _modulesCache[stakingModuleIndex].stakingModuleAddress
-        ).requestValidatorsKeysForDeposits(maxSigningKeysCount, _depositCalldata);
-=======
     ) external payable onlyRole(STAKING_ROUTER_DEPOSIT_ROLE) returns (uint256) {
         if (msg.value == 0) return 0;
 
         bytes32 withdrawalCredentials = getWithdrawalCredentials();
         if (withdrawalCredentials == 0) revert ErrorEmptyWithdrawalsCredentials();
->>>>>>> 69564230
 
         uint256 stakingModuleIndex = _getStakingModuleIndexById(_stakingModuleId);
         StakingModule storage stakingModule = _getStakingModuleByIndex(stakingModuleIndex);
@@ -497,7 +404,7 @@
         }
 
         (uint256 keysCount, bytes memory publicKeysBatch, bytes memory signaturesBatch) = IStakingModule(stakingModule.stakingModuleAddress)
-            .prepNextSigningKeys(maxDepositableKeys, _depositCalldata);
+            .requestValidatorsKeysForDeposits(maxDepositableKeys, _depositCalldata);
 
         if (keysCount == 0) { 
             _returnBalanceEthToLido();
@@ -546,18 +453,12 @@
     }
 
     function _trimUnusedKeys() internal {
-<<<<<<< HEAD
-        uint256 _modulesCount = getStakingModulesCount();
-        for (uint256 i = 0; i < _modulesCount; ++i) {
-            IStakingModule(_getStakingModuleAddressByIndex(i)).invalidateReadyToDepositKeys();
-=======
         uint256 modulesCount = getStakingModulesCount();
         for (uint256 i; i < modulesCount; ) {
-            IStakingModule(_getStakingModuleAddressByIndex(i)).trimUnusedKeys();
+            IStakingModule(_getStakingModuleAddressByIndex(i)).invalidateReadyToDepositKeys();
             unchecked {
                 ++i;
             }
->>>>>>> 69564230
         }
     }
 
@@ -572,12 +473,6 @@
         status = StakingModuleStatus(stakingModuleData.status);
     }
 
-<<<<<<< HEAD
-        IStakingModule stakingModule = IStakingModule(stakingModuleData.stakingModuleAddress);
-        (, uint256 activeValidatorsKeysCount, uint256 readyToDepositValidatorsKeysCount) = stakingModule.getValidatorsKeysStats();
-        stakingModuleCache.activeKeysCount = activeValidatorsKeysCount;
-        stakingModuleCache.availableKeysCount = readyToDepositValidatorsKeysCount;
-=======
     /**
      * @dev load not stopped modules list
      * @notice used for reward distribution
@@ -597,15 +492,14 @@
 
             /// @dev account only keys from not stopped modules (i.e. active and paused)
             if (status != StakingModuleStatus.Stopped) {
-                (modulesCache[i].activeKeysCount, modulesCache[i].availableKeysCount) = IStakingModule(modulesCache[i].stakingModuleAddress)
-                    .getKeysUsageData();
+                (,modulesCache[i].activeKeysCount, modulesCache[i].availableKeysCount) = IStakingModule(modulesCache[i].stakingModuleAddress)
+                    .getValidatorsKeysStats();
                 totalActiveKeys += modulesCache[i].activeKeysCount;
             }
             unchecked {
                 ++i;
             }
         }
->>>>>>> 69564230
     }
 
     /**
@@ -614,25 +508,6 @@
      * @return totalActiveKeys for active modules
      * @return modulesCache array of StakingModuleCache struct
      */
-<<<<<<< HEAD
-    function _loadAllStakingModulesCache(bool _isRewardDistribution)
-        internal
-        view
-        returns (uint256 totalActiveKeys, StakingModuleCache[] memory modulesCache)
-    {
-        uint256 _modulesCount = getStakingModulesCount();
-        StakingModuleStatus _status;
-        modulesCache = new StakingModuleCache[](_modulesCount);
-        for (uint256 i = 0; i < _modulesCount; ++i) {
-            modulesCache[i] = _loadStakingModuleCache(i);
-            _status = StakingModuleStatus(modulesCache[i].status);
-
-            /// @dev in general case, the distribution of active keys per modules
-            ///      is different for `deposit` and for `rewardDistribution` calls
-            ///      `_isRewardDistribution=true`: skip only stopped modules
-            ///      `_isRewardDistribution=false`: assuming it 'deposit' call, i.e. only active modules can deposit (skip paused and stoped)
-            if (_isRewardDistribution ? _status != StakingModuleStatus.Stopped : _status == StakingModuleStatus.Active) {
-=======
     function _loadActiveStakingModulesCache() internal view returns (uint256 totalActiveKeys, StakingModuleCache[] memory modulesCache) {
         uint256 modulesCount = getStakingModulesCount();
         modulesCache = new StakingModuleCache[](modulesCount);
@@ -642,9 +517,8 @@
 
             /// @dev account only keys from active modules
             if (status == StakingModuleStatus.Active) {
-                (modulesCache[i].activeKeysCount, modulesCache[i].availableKeysCount) = IStakingModule(modulesCache[i].stakingModuleAddress)
-                    .getKeysUsageData();
->>>>>>> 69564230
+                (,modulesCache[i].activeKeysCount, modulesCache[i].availableKeysCount) = IStakingModule(modulesCache[i].stakingModuleAddress)
+                    .getValidatorsKeysStats();
                 totalActiveKeys += modulesCache[i].activeKeysCount;
             }
             unchecked {
@@ -653,21 +527,9 @@
         }
     }
 
-<<<<<<< HEAD
-    function _getKeysAllocation(uint256 _keysToAllocate, bool _isRewardDistribution)
-        internal
-        view
-        returns (
-            uint256 allocated,
-            uint256[] memory allocations,
-            StakingModuleCache[] memory _modulesCache
-        )
-    {
-=======
     function _getKeysAllocation(
         uint256 _keysToAllocate
     ) internal view returns (uint256 allocated, uint256[] memory allocations, StakingModuleCache[] memory modulesCache) {
->>>>>>> 69564230
         // calculate total used keys for operators
         uint256 totalActiveKeys;
 
