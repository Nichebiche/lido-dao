--- conflicted
+++ resolved
@@ -7,19 +7,11 @@
 consistency in mind, we decided to stay on an older yet proven combination. Therefore, for all the contracts under
 Aragon management (`Lido`, `stETH`, `LegacyOracle`), we use the `solc 0.4.24` release.
 
-<<<<<<< HEAD
-For the other contracts the newer compiler versions are used.
-=======
 For the `wstETH` contract, we use `solc 0.6.12`, as it is non-upgradeable and bound to this version.
->>>>>>> ab36d1cd
 
 For the other contracts, newer compiler versions are used.
 
-<<<<<<< HEAD
-All at once:
-=======
 # Compilation Instructions
->>>>>>> ab36d1cd
 
 ```bash
 yarn compile
