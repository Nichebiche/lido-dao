--- conflicted
+++ resolved
@@ -101,11 +101,7 @@
 }
 
 export async function getUsedEther() {
-<<<<<<< HEAD
-  const totalControlledEther = await getTotalPooledEther()
-=======
   const totalControledEther = await getTotalPooledEther()
->>>>>>> 3a6520ec
   const bufferedEther = await getBufferedEther()
   return BN(totalControlledEther).sub(BN(bufferedEther)).toString()
 }
@@ -127,9 +123,6 @@
 export function getBufferedEther() {
   return lidoContract.methods.getBufferedEther().call()
 }
-export async function getBeaconStat() {
-  return await lidoContract.methods.getBeaconStat().call()
-}
 
 export async function calculateNewInsuranceBalance(holder) {
   const sharesByHolder = await getSharesByHolder(holder)
