--- conflicted
+++ resolved
@@ -17,22 +17,12 @@
   },
   "devDependencies": {
     "@aragon/buidler-aragon": "^0.2.9",
-<<<<<<< HEAD
-    "@aragon/contract-helpers-test": "^0.1.0",
-    "@depools/apps-steth": "^0.0.1",
-    "@depools/apps-staking-providers-registry": "^0.0.1",
-=======
->>>>>>> 74acfdee
     "@nomiclabs/buidler": "^1.4.5",
     "@nomiclabs/buidler-etherscan": "^1.3.0",
     "@nomiclabs/buidler-ganache": "^1.3.3",
     "@nomiclabs/buidler-truffle5": "^1.3.0",
     "@nomiclabs/buidler-web3": "^1.3.0",
     "eth-ens-namehash": "^2.0.8",
-<<<<<<< HEAD
-    "solium": "^1.2.5",
-=======
->>>>>>> 74acfdee
     "web3": "^1.2.0"
   }
 }