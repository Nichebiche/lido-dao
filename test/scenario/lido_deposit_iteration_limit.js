const { assertBn } = require('@aragon/contract-helpers-test/src/asserts')
const { getEventArgument, ZERO_ADDRESS } = require('@aragon/contract-helpers-test')

const { pad, ETH, hexConcat } = require('../helpers/utils')
const { deployDaoAndPool } = require('./helpers/deploy')
const { waitBlocks } = require('../helpers/blockchain')
const { DSMAttestMessage, DSMPauseMessage } = require('../0.8.9/helpers/signatures')

const INodeOperatorsRegistry = artifacts.require('INodeOperatorsRegistry')
const CURATED_MODULE_ID = 1

contract('Lido: deposit loop iteration limit', (addresses) => {
  const [
    // the root account which deployed the DAO
    appManager,
    // the address which we use to simulate the voting DAO application
    voting,
    // node operators
    nodeOperator,
    // users who deposit Ether to the pool
    user1,
    // an unrelated address
    nobody
  ] = addresses

  // Limits the number of validators assigned in a single transaction, regardless the amount
  // of Ether submitted to/buffered in the contract and the number of spare validator keys.
  // This is needed to prevent the deposit loop from failing due to it using more gas than
  // available in a single block and to protect from possible attacks exploiting this.

  let pool, nodeOperatorsRegistry, depositContractMock
  let depositSecurityModule, depositRoot, guardians

  it('DAO, node operators registry, token, pool and deposit security module are deployed and initialized', async () => {
    const deployed = await deployDaoAndPool(appManager, voting)

    // contracts/Lido.sol
    pool = deployed.pool
    await pool.resumeProtocolAndStaking()

    // contracts/nos/NodeOperatorsRegistry.sol
    nodeOperatorsRegistry = deployed.nodeOperatorsRegistry

    // contracts/0.8.9/StakingRouter.sol
    stakingRouter = deployed.stakingRouter

    // mocks
    depositContractMock = deployed.depositContractMock

    depositSecurityModule = deployed.depositSecurityModule
    guardians = deployed.guardians
    depositRoot = await depositContractMock.get_deposit_root()

<<<<<<< HEAD
    await pool.setFee(0.01 * 10000, { from: voting })
    await pool.setFeeDistribution(0.3 * 10000, 0.7 * 10000, { from: voting })
    await pool.setWithdrawalCredentials(pad('0x0202', 32), { from: voting })
=======
>>>>>>> 64661e9e
    await depositSecurityModule.setMaxDeposits(10, { from: appManager })
    assertBn(await depositSecurityModule.getMaxDeposits(), 10, 'invariant failed: max deposits')
  })

  it('voting adds a node operator with 26 signing keys', async () => {
    const validatorsLimit = 1000
    const numKeys = 26

    const txn = await nodeOperatorsRegistry.addNodeOperator('operator_1', nodeOperator, { from: voting })

    // Some Truffle versions fail to decode logs here, so we're decoding them explicitly using a helper
    const nodeOperatorId = getEventArgument(txn, 'NodeOperatorAdded', 'id', { decodeForAbi: INodeOperatorsRegistry._json.abi })

    assertBn(await nodeOperatorsRegistry.getNodeOperatorsCount(), 1, 'total node operators')

    const data = Array.from({ length: numKeys }, (_, i) => {
      const n = 1 + 10 * i
      return {
        key: pad(`0x${n.toString(16)}`, 48),
        sig: pad(`0x${n.toString(16)}`, 96)
      }
    })

    const keys = hexConcat(...data.map((v) => v.key))
    const sigs = hexConcat(...data.map((v) => v.sig))

    await nodeOperatorsRegistry.addSigningKeysOperatorBH(nodeOperatorId, numKeys, keys, sigs, { from: nodeOperator })

    await nodeOperatorsRegistry.setNodeOperatorStakingLimit(0, validatorsLimit, { from: voting })

    const totalKeys = await nodeOperatorsRegistry.getTotalSigningKeyCount(nodeOperatorId, { from: nobody })
    assertBn(totalKeys, numKeys, 'total signing keys')
  })

  it('a user submits 25 * 32 ETH', async () => {
    const depositAmount = 25 * 32
    const referral = ZERO_ADDRESS
    await pool.submit(referral, { from: user1, value: ETH(depositAmount) })
    assertBn(await pool.getTotalPooledEther(), ETH(depositAmount), 'total controlled ether')

    // at this point, no deposit assignments were made and all ether is buffered
    assertBn(await pool.getBufferedEther(), ETH(depositAmount), 'buffered ether')

    const ether2Stat = await pool.getBeaconStat()
    assertBn(ether2Stat.depositedValidators, 0, 'deposited validators')
  })

  it('guardians can assign the buffered ether to validators by calling depositBufferedEther()', async () => {
    const block = await web3.eth.getBlock('latest')
    const keysOpIndex = await nodeOperatorsRegistry.getKeysOpIndex()

    DSMAttestMessage.setMessagePrefix(await depositSecurityModule.ATTEST_MESSAGE_PREFIX())
    DSMPauseMessage.setMessagePrefix(await depositSecurityModule.PAUSE_MESSAGE_PREFIX())

    const validAttestMessage = new DSMAttestMessage(block.number, block.hash, depositRoot, CURATED_MODULE_ID, keysOpIndex)
    const signatures = [
      validAttestMessage.sign(guardians.privateKeys[guardians.addresses[0]]),
      validAttestMessage.sign(guardians.privateKeys[guardians.addresses[1]])
    ]
    await depositSecurityModule.depositBufferedEther(
      block.number,
      block.hash,
      depositRoot,
      CURATED_MODULE_ID,
      keysOpIndex,
      '0x',
      signatures
    )

    // no more than depositIterationLimit validators are assigned in a single transaction
    assertBn(await depositContractMock.totalCalls(), 10, 'total validators assigned')

    const ether2Stat = await pool.getBeaconStat()
    assertBn(ether2Stat.depositedValidators, 10, 'deposited validators')

    // the rest of the received Ether is still buffered in the pool
    assertBn(await pool.getBufferedEther(), ETH(15 * 32), 'buffered ether')
  })

  it('guardians can advance the deposit loop further by calling depositBufferedEther() once again', async () => {
    const block = await waitBlocks(await depositSecurityModule.getMinDepositBlockDistance())
    const keysOpIndex = await nodeOperatorsRegistry.getKeysOpIndex()

    DSMAttestMessage.setMessagePrefix(await depositSecurityModule.ATTEST_MESSAGE_PREFIX())
    DSMPauseMessage.setMessagePrefix(await depositSecurityModule.PAUSE_MESSAGE_PREFIX())

    const validAttestMessage = new DSMAttestMessage(block.number, block.hash, depositRoot, CURATED_MODULE_ID, keysOpIndex)
    const signatures = [
      validAttestMessage.sign(guardians.privateKeys[guardians.addresses[0]]),
      validAttestMessage.sign(guardians.privateKeys[guardians.addresses[1]])
    ]
    await depositSecurityModule.depositBufferedEther(
      block.number,
      block.hash,
      depositRoot,
      CURATED_MODULE_ID,
      keysOpIndex,
      '0x',
      signatures
    )

    assertBn(await depositContractMock.totalCalls(), 20, 'total validators assigned')

    const ether2Stat = await pool.getBeaconStat()
    assertBn(ether2Stat.depositedValidators, 20, 'deposited validators')
    assertBn(await pool.getBufferedEther(), ETH(5 * 32), 'buffered ether')
  })

  it('the number of assigned validators is limited by the remaining ether', async () => {
    const block = await waitBlocks(await depositSecurityModule.getMinDepositBlockDistance())
    const keysOpIndex = await nodeOperatorsRegistry.getKeysOpIndex()

    DSMAttestMessage.setMessagePrefix(await depositSecurityModule.ATTEST_MESSAGE_PREFIX())
    DSMPauseMessage.setMessagePrefix(await depositSecurityModule.PAUSE_MESSAGE_PREFIX())

    const validAttestMessage = new DSMAttestMessage(block.number, block.hash, depositRoot, CURATED_MODULE_ID, keysOpIndex)
    const signatures = [
      validAttestMessage.sign(guardians.privateKeys[guardians.addresses[0]]),
      validAttestMessage.sign(guardians.privateKeys[guardians.addresses[1]])
    ]
    await depositSecurityModule.depositBufferedEther(
      block.number,
      block.hash,
      depositRoot,
      CURATED_MODULE_ID,
      keysOpIndex,
      '0x',
      signatures
    )

    assertBn(await depositContractMock.totalCalls(), 25)

    const ether2Stat = await pool.getBeaconStat()
    assertBn(ether2Stat.depositedValidators, 25, 'deposited validators')

    // the is no ether left buffered in the pool
    assertBn(await pool.getBufferedEther(), ETH(0), 'buffered ether')
  })

  it('a user submits 2 * 32 ETH', async () => {
    const referral = ZERO_ADDRESS
    await pool.submit(referral, { from: user1, value: ETH(2 * 32) })

    assertBn(await pool.getTotalPooledEther(), ETH(27 * 32), 'total controlled ether')
    assertBn(await pool.getBufferedEther(), ETH(2 * 32), 'buffered ether')
  })

  it('the number of assigned validators is still limited by the number of available validator keys', async () => {
    const block = await waitBlocks(await depositSecurityModule.getMinDepositBlockDistance())
    const keysOpIndex = await nodeOperatorsRegistry.getKeysOpIndex()

    DSMAttestMessage.setMessagePrefix(await depositSecurityModule.ATTEST_MESSAGE_PREFIX())
    DSMPauseMessage.setMessagePrefix(await depositSecurityModule.PAUSE_MESSAGE_PREFIX())

    const validAttestMessage = new DSMAttestMessage(block.number, block.hash, depositRoot, CURATED_MODULE_ID, keysOpIndex)
    const signatures = [
      validAttestMessage.sign(guardians.privateKeys[guardians.addresses[0]]),
      validAttestMessage.sign(guardians.privateKeys[guardians.addresses[1]])
    ]
    await depositSecurityModule.depositBufferedEther(
      block.number,
      block.hash,
      depositRoot,
      CURATED_MODULE_ID,
      keysOpIndex,
      '0x',
      signatures
    )

    assertBn(await depositContractMock.totalCalls(), 26)

    const ether2Stat = await pool.getBeaconStat()
    assertBn(ether2Stat.depositedValidators, 26, 'deposited validators')

    // the rest of the received Ether is still buffered in the pool
    assertBn(await pool.getBufferedEther(), ETH(1 * 32), 'buffered ether')
  })

  it('depositBufferedEther is a nop if there are no signing keys available', async () => {
    const block = await waitBlocks(await depositSecurityModule.getMinDepositBlockDistance())
    const keysOpIndex = await nodeOperatorsRegistry.getKeysOpIndex()

    DSMAttestMessage.setMessagePrefix(await depositSecurityModule.ATTEST_MESSAGE_PREFIX())
    DSMPauseMessage.setMessagePrefix(await depositSecurityModule.PAUSE_MESSAGE_PREFIX())

    const validAttestMessage = new DSMAttestMessage(block.number, block.hash, depositRoot, CURATED_MODULE_ID, keysOpIndex)
    const signatures = [
      validAttestMessage.sign(guardians.privateKeys[guardians.addresses[0]]),
      validAttestMessage.sign(guardians.privateKeys[guardians.addresses[1]])
    ]
    await depositSecurityModule.depositBufferedEther(
      block.number,
      block.hash,
      depositRoot,
      CURATED_MODULE_ID,
      keysOpIndex,
      '0x',
      signatures
    )

    assertBn(await depositContractMock.totalCalls(), 26, 'total validators assigned')

    // the rest of the received Ether is still buffered in the pool
    assertBn(await pool.getBufferedEther(), ETH(1 * 32), 'buffered ether')
  })
})<|MERGE_RESOLUTION|>--- conflicted
+++ resolved
@@ -51,12 +51,6 @@
     guardians = deployed.guardians
     depositRoot = await depositContractMock.get_deposit_root()
 
-<<<<<<< HEAD
-    await pool.setFee(0.01 * 10000, { from: voting })
-    await pool.setFeeDistribution(0.3 * 10000, 0.7 * 10000, { from: voting })
-    await pool.setWithdrawalCredentials(pad('0x0202', 32), { from: voting })
-=======
->>>>>>> 64661e9e
     await depositSecurityModule.setMaxDeposits(10, { from: appManager })
     assertBn(await depositSecurityModule.getMaxDeposits(), 10, 'invariant failed: max deposits')
   })
