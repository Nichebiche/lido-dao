--- conflicted
+++ resolved
@@ -74,17 +74,10 @@
     await consensus.addMember(malicious1, 4, { from: voting })
     await consensus.addMember(malicious2, 4, { from: voting })
 
-<<<<<<< HEAD
-    const goodDataItems = getReportDataItems({ ...GOOD_DATA, refSlot })
-    const badDataItems = getReportDataItems({ ...BAD_DATA, refSlot })
-    const goodDataHash = calcReportDataHash(goodDataItems)
-    const badDataHash = calcReportDataHash(badDataItems)
-=======
-    const goodDataItems = getAccountingReportDataItems({ ...GOOD_DATA, refSlot: SLOTS_PER_FRAME - 1 })
-    const badDataItems = getAccountingReportDataItems({ ...BAD_DATA, refSlot: SLOTS_PER_FRAME - 1 })
+    const goodDataItems = getAccountingReportDataItems({ ...GOOD_DATA, refSlot })
+    const badDataItems = getAccountingReportDataItems({ ...BAD_DATA, refSlot })
     const goodDataHash = calcAccountingReportDataHash(goodDataItems)
     const badDataHash = calcAccountingReportDataHash(badDataItems)
->>>>>>> 00afc6c8
 
     await consensus.submitReport(refSlot, badDataHash, CONSENSUS_VERSION, { from: malicious1 })
     await consensus.submitReport(refSlot, badDataHash, CONSENSUS_VERSION, { from: malicious2 })
