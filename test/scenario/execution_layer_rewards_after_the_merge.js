--- conflicted
+++ resolved
@@ -3,16 +3,8 @@
 const { assertBn } = require('@aragon/contract-helpers-test/src/asserts')
 const { getEventArgument } = require('@aragon/contract-helpers-test')
 
-<<<<<<< HEAD
 const { pad, toBN, ETH, tokens } = require('../helpers/utils')
-const { deployDaoAndPool } = require('./helpers/deploy')
 const { DSMAttestMessage, DSMPauseMessage } = require('../helpers/signatures')
-=======
-const { ZERO_HASH, pad, toBN, ETH, tokens, gwei, ethToGwei } = require('../helpers/utils')
-const { deployDaoAndPool, SLOTS_PER_FRAME } = require('./helpers/deploy')
-
-const { DSMAttestMessage, DSMPauseMessage } = require('../0.8.9/helpers/signatures')
->>>>>>> 0a82ba01
 const { waitBlocks } = require('../helpers/blockchain')
 const { deployProtocol } = require('../helpers/protocol')
 const { setupNodeOperatorsRegistry } = require('../helpers/staking-modules')
