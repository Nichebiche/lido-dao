const { assertBn, assertRevert, assertEvent, assertAmountOfEvents } = require('@aragon/contract-helpers-test/src/asserts')
const { newDao, newApp } = require('../0.4.24/helpers/dao')
const { ZERO_ADDRESS, getEventAt, getEventArgument } = require('@aragon/contract-helpers-test')

const StakingRouter = artifacts.require('StakingRouter.sol')
const ModuleSolo = artifacts.require('ModuleSolo.sol')
const IStakingModule = artifacts.require('contracts/0.4.24/interfaces/IStakingModule.sol:IStakingModule')

const LidoMock = artifacts.require('LidoMock.sol')
const LidoOracleMock = artifacts.require('OracleMock.sol')
const DepositContractMock = artifacts.require('DepositContractMock.sol')
const NodeOperatorsRegistryMock = artifacts.require('NodeOperatorsRegistryMock')
const RewardEmulatorMock = artifacts.require('RewardEmulatorMock.sol')

const ETH = (value) => web3.utils.toWei(value + '', 'ether')

const ADDRESS_1 = '0x0000000000000000000000000000000000000001'
const ADDRESS_2 = '0x0000000000000000000000000000000000000002'
const ADDRESS_3 = '0x0000000000000000000000000000000000000003'
const ADDRESS_4 = '0x0000000000000000000000000000000000000004'

const pad = (hex, bytesLength) => {
  const absentZeroes = bytesLength * 2 + 2 - hex.length
  if (absentZeroes > 0) hex = '0x' + '0'.repeat(absentZeroes) + hex.substr(2)
  return hex
}

const hexConcat = (first, ...rest) => {
  let result = first.startsWith('0x') ? first : '0x' + first
  rest.forEach((item) => {
    result += item.startsWith('0x') ? item.substr(2) : item
  })
  return result
}

// modules config
const curatedModule = {
  type: 0, // Curated
  fee: 500, // in basic points
  treasuryFee: 500, // in basic points
  totalKeys: 1000,
  totalUsedKeys: 50,
  totalStoppedKeys: 0,
  targetShare: 10000,
  recycleShare: 0, // 0%, no effect if targetShare >=10000
  assignedDeposits: 0,
  balance: 0
}

const communityModule = {
  type: 1, // Community
  fee: 500, // in basic points
  treasuryFee: 500, // in basic points
  totalKeys: 100,
  totalUsedKeys: 30,
  totalStoppedKeys: 1,
  targetShare: 9000,
  recycleShare: 1000, // 10%, no effect if targetShare >=10000
  assignedDeposits: 0,
  bond: 16,
  balance: 0
}

const communityModule2 = {
  type: 1, // Community
  fee: 500, // in basic points
  treasuryFee: 500, // in basic points
  totalKeys: 100,
  totalUsedKeys: 20,
  totalStoppedKeys: 1,
  targetShare: 100,
  recycleShare: 1000, // 10%, no effect if targetShare >=10000
  assignedDeposits: 0,
  bond: 16,
  balance: 0
}
const communityModule3 = {
  type: 1, // Community
  fee: 500, // in basic points
  treasuryFee: 500, // in basic points
  totalKeys: 1000,
  totalUsedKeys: 1000,
  totalStoppedKeys: 100,
  targetShare: 100,
  recycleShare: 1000, // 10%, no effect if targetShare >=10000
  assignedDeposits: 0,
  bond: 20,
  balance: 0
}

const ModuleTypes = ['Curated', 'Community', 'DVT']

const modules = []
modules.push(communityModule)
modules.push(communityModule2)
// modules.push(communityModule3)

contract('StakingRouter', (accounts) => {
  let oracle, lido, burner
  let treasuryAddr
  let insuranceAddr
  let dao, acl, operators

  let stakingRouter

  var appManager = accounts[0]
  var voting = accounts[1]
  var deployer = accounts[2]
  var externalAddress = accounts[3]
  var stranger1 = accounts[4]
  var stranger2 = accounts[5]
  /* create named accounts for contract roles */

  before(async () => {
    /* before tests */
    // console.table(modules)
  })

  beforeEach(async () => {
    const lidoBase = await LidoMock.new({ from: deployer })
    oracle = await LidoOracleMock.new({ from: deployer })
    const depositContract = await DepositContractMock.new({ from: deployer })
    const nodeOperatorsRegistryBase = await NodeOperatorsRegistryMock.new({ from: deployer })

    const daoAclObj = await newDao(appManager)
    dao = daoAclObj.dao
    acl = daoAclObj.acl

    // Instantiate a proxy for the app, using the base contract as its logic implementation.
    let proxyAddress = await newApp(dao, 'lido', lidoBase.address, appManager)
    lido = await LidoMock.at(proxyAddress)
    await lido.resumeProtocolAndStaking()

    // NodeOperatorsRegistry
    proxyAddress = await newApp(dao, 'node-operators-registry', nodeOperatorsRegistryBase.address, appManager)
    operators = await NodeOperatorsRegistryMock.at(proxyAddress)
    await operators.initialize(lido.address)

    // Set up NOR permissions
    await acl.createPermission(voting, operators.address, await operators.SET_FEE_ROLE(), appManager, { from: appManager })

    // Init the BURN_ROLE role and assign in to voting
    await acl.createPermission(voting, lido.address, await lido.BURN_ROLE(), appManager, { from: appManager })

    // Initialize the app's proxy.
    await lido.initialize(depositContract.address, oracle.address, operators.address)
    insuranceAddr = await lido.getInsuranceFund()
    treasuryAddr = await lido.getTreasury()

    console.log('insuranceAddr', insuranceAddr)
    console.log('treasuryAddr', treasuryAddr)

    await oracle.setPool(lido.address)
    await depositContract.reset()

    stakingRouter = await StakingRouter.new(depositContract.address, { from: appManager })

    // initialize
    await stakingRouter.initialize(lido.address, appManager)

    // Set up the staking router permissions.
    const MANAGE_WITHDRAWAL_KEY_ROLE = await stakingRouter.MANAGE_WITHDRAWAL_KEY_ROLE()
    const MODULE_PAUSE_ROLE = await stakingRouter.MODULE_PAUSE_ROLE()
    const MODULE_CONTROL_ROLE = await stakingRouter.MODULE_CONTROL_ROLE()

    await stakingRouter.grantRole(MANAGE_WITHDRAWAL_KEY_ROLE, voting, { from: appManager })
    await stakingRouter.grantRole(MODULE_PAUSE_ROLE, voting, { from: appManager })
    await stakingRouter.grantRole(MODULE_CONTROL_ROLE, voting, { from: appManager })

    // set staking router to lido
    await lido.setStakingRouter(stakingRouter.address)

    const total = await lido.totalSupply()
    const shares = await lido.getTotalShares()

    console.log('--- initialize ---')
    console.log('lido balance', total.toString())
    console.log('lido shares', shares.toString())
  })

  describe('staking router test', () => {
    beforeEach(async () => {
      console.log('--- stranger1 send 20eth ---')
      await web3.eth.sendTransaction({ from: externalAddress, to: lido.address, value: ETH(20) })
      console.log('--- stranger2 send 10eth ---')
      await web3.eth.sendTransaction({ from: stranger2, to: lido.address, value: ETH(10) })
    })

    it(`init counters and burn amount per run works`, async () => {
      // 50% of mintedShares

      // add NodeOperatorRegistry from voting
      // name, address, cap, treasuryFee
<<<<<<< HEAD
      await stakingRouter.addModule('Curated', operators.address, 10000, 500, { from: voting })
=======
      await stakingRouter.addModule('Curated', operators.address, 10000, 0, 500, curatedModule.fee, { from: voting })
>>>>>>> 8b91d61c

      await operators.setTotalKeys(curatedModule.totalKeys, { from: appManager })
      await operators.setTotalUsedKeys(curatedModule.totalUsedKeys, { from: appManager })
      await operators.setTotalStoppedKeys(curatedModule.totalStoppedKeys, { from: appManager })

      const NORFee = curatedModule.fee
      assertBn(500, NORFee, 'invalid node operator registry fee')

      /**
       *
       *
       *  INITIALIZE modules
       *
       *
       *
       */
      const addresses = []
      for (i = 0; i < modules.length; i++) {
        const module = modules[i]
        let _module

        // skip pro module
        if (module.type === 0) {
          continue
          // _module = await ModulePro.new(module.type, lido.address, module.fee, module.treasuryFee, { from: appManager })
          // add solo module
        } else if (module.type === 1) {
          _module = await ModuleSolo.new(module.type, lido.address, { from: appManager })
        }

        const name = 'Community' + i

<<<<<<< HEAD
        await stakingRouter.addModule(name, _module.address, module.targetShare, module.treasuryFee, {
=======
        await stakingRouter.addModule(name, _module.address, module.targetShare, module.recycleShare, module.treasuryFee, module.fee, {
>>>>>>> 8b91d61c
          from: voting
        })
        await _module.setTotalKeys(module.totalKeys, { from: appManager })
        await _module.setTotalUsedKeys(module.totalUsedKeys, { from: appManager })
        await _module.setTotalStoppedKeys(module.totalStoppedKeys, { from: appManager })

        module.address = _module.address
        addresses[name] = module.address
      }

      console.table(addresses)

      await stakingRouterStats(stakingRouter)

      /**
       * print lido stats
       */
      await getLidoStats(lido, {
        Treasury: await lido.getTreasury(),
        Stranger1: externalAddress,
        Stranger2: stranger2,
        StakingRouter: stakingRouter.address,
        ...addresses
      })

      /**
       *
       * REPORT ORACLE 1ETH rewards
       *
       */
      console.log('report oracle 1 eth')
      const result = await oracle.reportBeacon(100, 0, ETH(1), { from: appManager })

      const { recipients, moduleShares } = await stakingRouter.getSharesTable()
      const res = []
      for (let i = 0; i < recipients.length; i++) {
        console.log(i)
        res.push({
          address: recipients[i],
          modulesShares: parseInt(moduleShares[i])
        })
      }
      console.table(res)

      // 341770 without
      // 350708
      console.log('gas', result.receipt.gasUsed)

      /**
       * stats after rebase
       */
      await getLidoStats(lido, {
        Treasury: await lido.getTreasury(),
        Stranger1: externalAddress,
        Stranger2: stranger2,
        StakingRouter: stakingRouter.address,
        Curated: operators.address,
        ...addresses
      })

      console.log('--- INMODULE REWORDS DISTRIBUTION ---')
      const opShares = await lido.sharesOf(operators.address)
      console.log('NodeOperatorRegistry shares', parseInt(opShares))

      const opCount = await operators.getNodeOperatorsCount()
      console.log('op count', parseInt(opCount))
    })
  })
})

async function getLidoStats(lido, args) {
  const data = {}

  const total = await lido.totalSupply()
  const shares = await lido.getTotalShares()

  data.Lido = {
    total: total.toString(),
    sharesByEth: shares.toString()
  }

  for (const property in args) {
    const prop = args[property]

    const prop1balance = await lido.balanceOf(prop)
    const prop1shares = await lido.getSharesByPooledEth(prop1balance)
    const prop1sharesof = await lido.sharesOf(prop)

    data[`${property}`] = {
      total: prop1balance.toString(),
      sharesByEth: prop1shares.toString(),
      sharesOf: prop1sharesof.toString()
    }
  }

  console.table(data)
}

async function stakingRouterStats(stakingRouter) {
  const modules = []
  const modulesCount = await stakingRouter.getModulesCount()

  for (let i = 0; i < modulesCount; i++) {
    const module = await stakingRouter.getModule(i)
    const entry = await IStakingModule.at(module.moduleAddress)

    modules.push({
      // address: entry.address,
      name: module.name,
      cap: parseInt(module.cap),
      fee: parseInt(module.moduleFee),
      treasuryFee: parseInt(module.treasuryFee),
      paused: module.paused,
      active: module.active,

      totalKeys: parseInt(await entry.getTotalKeys()),
      totalUsedKeys: parseInt(await entry.getTotalUsedKeys()),
      totalStoppedKeys: parseInt(await entry.getTotalStoppedKeys())
    })
  }

  console.table(modules)
}<|MERGE_RESOLUTION|>--- conflicted
+++ resolved
@@ -42,7 +42,6 @@
   totalUsedKeys: 50,
   totalStoppedKeys: 0,
   targetShare: 10000,
-  recycleShare: 0, // 0%, no effect if targetShare >=10000
   assignedDeposits: 0,
   balance: 0
 }
@@ -55,7 +54,6 @@
   totalUsedKeys: 30,
   totalStoppedKeys: 1,
   targetShare: 9000,
-  recycleShare: 1000, // 10%, no effect if targetShare >=10000
   assignedDeposits: 0,
   bond: 16,
   balance: 0
@@ -69,7 +67,6 @@
   totalUsedKeys: 20,
   totalStoppedKeys: 1,
   targetShare: 100,
-  recycleShare: 1000, // 10%, no effect if targetShare >=10000
   assignedDeposits: 0,
   bond: 16,
   balance: 0
@@ -82,7 +79,6 @@
   totalUsedKeys: 1000,
   totalStoppedKeys: 100,
   targetShare: 100,
-  recycleShare: 1000, // 10%, no effect if targetShare >=10000
   assignedDeposits: 0,
   bond: 20,
   balance: 0
@@ -191,11 +187,7 @@
 
       // add NodeOperatorRegistry from voting
       // name, address, cap, treasuryFee
-<<<<<<< HEAD
-      await stakingRouter.addModule('Curated', operators.address, 10000, 500, { from: voting })
-=======
-      await stakingRouter.addModule('Curated', operators.address, 10000, 0, 500, curatedModule.fee, { from: voting })
->>>>>>> 8b91d61c
+      await stakingRouter.addModule('Curated', operators.address, 10000, 500, curatedModule.fee, { from: voting })
 
       await operators.setTotalKeys(curatedModule.totalKeys, { from: appManager })
       await operators.setTotalUsedKeys(curatedModule.totalUsedKeys, { from: appManager })
@@ -228,11 +220,7 @@
 
         const name = 'Community' + i
 
-<<<<<<< HEAD
-        await stakingRouter.addModule(name, _module.address, module.targetShare, module.treasuryFee, {
-=======
-        await stakingRouter.addModule(name, _module.address, module.targetShare, module.recycleShare, module.treasuryFee, module.fee, {
->>>>>>> 8b91d61c
+        await stakingRouter.addModule(name, _module.address, module.targetShare, module.treasuryFee, module.fee, {
           from: voting
         })
         await _module.setTotalKeys(module.totalKeys, { from: appManager })
