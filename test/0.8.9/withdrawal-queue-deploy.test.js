--- conflicted
+++ resolved
@@ -19,15 +19,9 @@
   queuePauser,
   queueResumer,
   queueFinalizer,
-<<<<<<< HEAD
   queueOracle,
-  queueName = 'Unsteth nft',
-  symbol = 'UNSTETH',
-=======
-  queueBunkerReporter,
   queueName = QUEUE_NAME,
   symbol = QUEUE_SYMBOL,
->>>>>>> e579c0e1
   doResume = true,
 }) {
   const nftDescriptor = await NFTDescriptorMock.new(NFT_DESCRIPTOR_BASE_URI)
