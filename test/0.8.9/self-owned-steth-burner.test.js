const hre = require('hardhat')

const { assertRevert } = require('../helpers/assertThrow')
const { ZERO_ADDRESS, bn } = require('@aragon/contract-helpers-test')
const { EvmSnapshot } = require('../helpers/blockchain')
const { ETH, StETH } = require('../helpers/utils')
const { assert } = require('../helpers/assert')
const { deployProtocol } = require('../helpers/protocol')

const { assertBn, assertEvent, assertAmountOfEvents } = require('@aragon/contract-helpers-test/src/asserts')

const SelfOwnerStETHBurner = artifacts.require('SelfOwnedStETHBurner.sol')
<<<<<<< HEAD
=======
const NodeOperatorsRegistry = artifacts.require('NodeOperatorsRegistry.sol')
const LidoMock = artifacts.require('LidoMock.sol')
const DepositContractMock = artifacts.require('DepositContractMock.sol')
>>>>>>> 0a82ba01
const RewardEmulatorMock = artifacts.require('RewardEmulatorMock.sol')
const EIP712StETH = artifacts.require('EIP712StETH')

const ERC20OZMock = artifacts.require('ERC20OZMock.sol')
const ERC721OZMock = artifacts.require('ERC721OZMock.sol')

// semantic aliases
const stETHShares = ETH

<<<<<<< HEAD
contract('SelfOwnedStETHBurner', ([deployer, _, anotherAccount]) => {
  let lido, burner, appManager, voting, oracle, treasury
  let acl, snapshot

  before('deploy lido with dao', async () => {
    const deployed = await deployProtocol()

    lido = deployed.pool
    oracle = deployed.oracle
    burner = deployed.selfOwnedStETHBurner
    acl = deployed.acl
    voting = deployed.voting.address
    appManager = deployed.appManager.address
    treasury = deployed.treasury.address

    snapshot = new EvmSnapshot(hre.ethers.provider)
    await snapshot.make()
  })

  afterEach(async () => {
    await snapshot.rollback()
=======
contract('SelfOwnedStETHBurner', ([appManager, voting, oracle, deployer, anotherAccount, treasury, ...otherAccounts]) => {
  let lido, burner
  let dao, acl, operators

  beforeEach('deploy lido with dao', async () => {
    const lidoBase = await LidoMock.new({ from: deployer })
    const depositContract = await DepositContractMock.new({ from: deployer })
    const nodeOperatorsRegistryBase = await NodeOperatorsRegistry.new({ from: deployer })

    const daoAclObj = await newDao(appManager)
    dao = daoAclObj.dao
    acl = daoAclObj.acl

    // Instantiate a proxy for the app, using the base contract as its logic implementation.
    let proxyAddress = await newApp(dao, 'lido', lidoBase.address, appManager)
    lido = await LidoMock.at(proxyAddress)
    await lido.resumeProtocolAndStaking()

    // NodeOperatorsRegistry
    proxyAddress = await newApp(dao, 'node-operators-registry', nodeOperatorsRegistryBase.address, appManager)
    operators = await NodeOperatorsRegistry.at(proxyAddress)
    await operators.initialize(lido.address, '0x01')

    // Init the BURN_ROLE role and assign in to voting
    await acl.createPermission(voting, lido.address, await lido.BURN_ROLE(), appManager, { from: appManager })
    const eip712StETH = await EIP712StETH.new({ from: deployer })

    // Initialize the app's proxy.
    await lido.initialize(
      oracle,
      treasury,
      ZERO_ADDRESS,
      ZERO_ADDRESS,
      ZERO_ADDRESS,
      ZERO_ADDRESS,
      eip712StETH.address
    )

    await depositContract.reset()

    burner = await SelfOwnerStETHBurner.new(treasury, lido.address, voting, bn(0), bn(0), bn(4), { from: deployer })
>>>>>>> 0a82ba01
  })

  describe('Requests and burn invocation', () => {
    const bnRound10 = (value) => bn(value).add(bn(5)).div(bn(10)).mul(bn(10))

    beforeEach(async () => {
      // initial balance is zero
      assertBn(await lido.balanceOf(anotherAccount), StETH(0))

      // stake ether to get an stETH in exchange
      await web3.eth.sendTransaction({ from: anotherAccount, to: lido.address, value: ETH(20) })
      await web3.eth.sendTransaction({ from: deployer, to: lido.address, value: ETH(30) })
      await web3.eth.sendTransaction({ from: voting, to: lido.address, value: ETH(25) })

      // check stETH balances
      assertBn(await lido.balanceOf(anotherAccount), StETH(20))
      assertBn(await lido.balanceOf(deployer), StETH(30))
      assertBn(await lido.balanceOf(voting), StETH(25))

      assertBn(await burner.getBurnAmountPerRunQuota(), bn(4))

      // maximize burn amount per single run
      await burner.setBurnAmountPerRunQuota(bn(10000), { from: voting })
      assertBn(await burner.getBurnAmountPerRunQuota(), bn(10000))
    })

    it(`init counters and burn amount per run works`, async () => {
      let newBurner = await SelfOwnerStETHBurner.new(treasury, lido.address, voting, bn(0), bn(0), bn(5), { from: deployer })

      assertBn(await newBurner.getCoverSharesBurnt(), bn(0))
      assertBn(await newBurner.getNonCoverSharesBurnt(), bn(0))
      assertBn(await newBurner.getBurnAmountPerRunQuota(), bn(5))

      newBurner = await SelfOwnerStETHBurner.new(treasury, lido.address, voting, bn(123), bn(456), bn(777), { from: deployer })

      assertBn(await newBurner.getCoverSharesBurnt(), bn(123))
      assertBn(await newBurner.getNonCoverSharesBurnt(), bn(456))
      assertBn(await newBurner.getBurnAmountPerRunQuota(), bn(777))
    })

    it(`can't use zero init addresses or bad burn amount per run`, async () => {
      assertRevert(
        SelfOwnerStETHBurner.new(treasury, lido.address, ZERO_ADDRESS, bn(0), bn(0), bn(4), { from: deployer }),
        `VOTING_ZERO_ADDRESS`
      )

      assertRevert(SelfOwnerStETHBurner.new(treasury, ZERO_ADDRESS, voting, bn(0), bn(0), bn(4), { from: deployer }), `LIDO_ZERO_ADDRESS`)

      assertRevert(
        SelfOwnerStETHBurner.new(ZERO_ADDRESS, lido.address, voting, bn(0), bn(0), bn(4), { from: deployer }),
        `TREASURY_ZERO_ADDRESS`
      )

      assertRevert(
        SelfOwnerStETHBurner.new(treasury, lido.address, voting, bn(0), bn(0), bn(0), { from: deployer }),
        `ZERO_BURN_AMOUNT_PER_RUN`
      )

      assertRevert(
        SelfOwnerStETHBurner.new(treasury, lido.address, voting, bn(0), bn(0), bn(10001), { from: deployer }),
        `TOO_LARGE_BURN_AMOUNT_PER_RUN`
      )
    })

    it(`reverts on zero stETH amount cover/non-cover request`, async () => {
      // provide non-zero allowance
      await lido.approve(burner.address, StETH(1), { from: voting })

      // but zero request on cover
      assertRevert(burner.requestBurnMyStETHForCover(StETH(0), { from: voting }), `ZERO_BURN_AMOUNT`)
      // and zero request on non-cover
      assertRevert(burner.requestBurnMyStETH(StETH(0), { from: voting }), `ZERO_BURN_AMOUNT`)
    })

    it(`reverts on burn request from non-voting address`, async () => {
      // provide allowance and request burn for cover
      await lido.approve(burner.address, StETH(8), { from: anotherAccount })

      // anotherAccount can't place burn request, only voting can
      assertRevert(burner.requestBurnMyStETHForCover(StETH(8), { from: anotherAccount }), `MSG_SENDER_MUST_BE_VOTING`)

      await lido.approve(burner.address, StETH(8), { from: deployer })

      // event deployer can't place burn request
      assertRevert(burner.requestBurnMyStETH(StETH(8), { from: deployer }), `MSG_SENDER_MUST_BE_VOTING`)
    })

    it(`request shares burn for cover works`, async () => {
      // allowance should be set explicitly to request burning
      assertRevert(burner.requestBurnMyStETHForCover(StETH(8), { from: voting }), `TRANSFER_AMOUNT_EXCEEDS_ALLOWANCE`)

      // provide allowance and request burn for cover
      const sharesAmount8StETH = await lido.getSharesByPooledEth(StETH(8))
      await lido.approve(burner.address, StETH(8), { from: voting })
      let receipt = await burner.requestBurnMyStETHForCover(StETH(8), { from: voting })

      assertEvent(receipt, `StETHBurnRequested`, {
        expectedArgs: { isCover: true, requestedBy: voting, amount: StETH(8), sharesAmount: sharesAmount8StETH }
      })

      // check stETH balances
      assertBn(await lido.balanceOf(burner.address), StETH(8))
      assertBn(await lido.balanceOf(voting), StETH(17))

      const sharesAmount12 = sharesAmount8StETH.mul(bn(3)).div(bn(2))
      await lido.approve(burner.address, StETH(13), { from: voting })
      receipt = await burner.requestBurnMyStETH(StETH(12), { from: voting })

      assertEvent(receipt, `StETHBurnRequested`, {
        expectedArgs: { isCover: false, requestedBy: voting, amount: StETH(12), sharesAmount: sharesAmount12 }
      })

      // check stETH balances again, we didn't execute the actual burn
      assertBn(await lido.balanceOf(burner.address), StETH(20))
      assertBn(await lido.balanceOf(voting), StETH(5))
    })

    it(`invoke an oracle without requested burn works`, async () => {
      // someone accidentally transferred stETH
      await lido.transfer(burner.address, StETH(5.6), { from: deployer })
      await lido.transfer(burner.address, StETH(4.1), { from: anotherAccount })

      assertBn(await lido.balanceOf(burner.address), StETH(9.7))

      // only the Lido oracle can call this func, but there is nothing to burn
      await burner.processLidoOracleReport(ETH(10), ETH(12), bn(1000), { from: deployer })

      // mimic the Lido oracle for the callback invocation
      const receipt = await burner.processLidoOracleReport(ETH(10), ETH(12), bn(1000), { from: oracle })

      // no burn requests => zero events
      assertAmountOfEvents(receipt, `StETHBurnt`, { expectedAmount: 0 })

      // the balance should be the same
      assertBn(await lido.balanceOf(burner.address), StETH(9.7))
    })

    it(`invoke an oracle with the one type (cover/non-cover) pending requests works`, async () => {
      // someone accidentally transferred stETH
      await lido.transfer(burner.address, StETH(3.1), { from: deployer })
      await lido.transfer(burner.address, StETH(4.0), { from: anotherAccount })

      // request non-cover burn (accidentally approved more than needed)
      await lido.approve(burner.address, StETH(7), { from: voting })
      await burner.requestBurnMyStETH(StETH(6), { from: voting })

      const burnerShares = await lido.sharesOf(burner.address)
      const sharesToBurn = await lido.getSharesByPooledEth(StETH(6))

      assertBn(await lido.balanceOf(burner.address), StETH(6 + 3.1 + 4.0))

      assertRevert(
        // should revert
        burner.processLidoOracleReport(ETH(10), ETH(12), bn(1000), { from: deployer }),
        `APP_AUTH_FAILED`
      )

      assertRevert(
        // should revert even from oracle cause burner don't have BURN_ROLE yet
        burner.processLidoOracleReport(ETH(10), ETH(12), bn(1000), { from: oracle }),
        `APP_AUTH_FAILED`
      )

      // grant permissions to the Lido.burnShares method
      await acl.grantPermission(burner.address, lido.address, await lido.BURN_ROLE(), { from: appManager })
      const receipt = await burner.processLidoOracleReport(ETH(10), ETH(12), bn(1000), { from: oracle })

      assertEvent(receipt, `StETHBurnt`, { expectedArgs: { isCover: false, amount: StETH(6), sharesAmount: sharesToBurn } })

      assertAmountOfEvents(receipt, `StETHBurnt`, { expectedAmount: 1 })

      // the balance should be lowered by requested to burn
      assertBn(await lido.sharesOf(burner.address), burnerShares.sub(sharesToBurn))
    })

    it(`invoke an oracle with requested cover AND non-cover burn works`, async () => {
      // someone accidentally transferred stETH
      await lido.transfer(burner.address, StETH(2.1), { from: deployer })
      await lido.transfer(burner.address, StETH(3.1), { from: anotherAccount })

      await lido.approve(burner.address, StETH(3), { from: voting })

      const sharesAmount0_5StETH = await lido.getSharesByPooledEth(StETH(0.5))
      const sharesAmount1_5StETH = sharesAmount0_5StETH.mul(bn(3))

      const receiptCover = await burner.requestBurnMyStETHForCover(StETH(1.5), { from: voting })

      assertEvent(receiptCover, `StETHBurnRequested`, {
        expectedArgs: { isCover: true, requestedBy: voting, amount: StETH(1.5), sharesAmount: sharesAmount1_5StETH }
      })

      const receiptNonCover = await burner.requestBurnMyStETH(StETH(0.5), { from: voting })

      assertEvent(receiptNonCover, `StETHBurnRequested`, {
        expectedArgs: { isCover: false, requestedBy: voting, amount: StETH(0.5), sharesAmount: sharesAmount0_5StETH }
      })

      const burnerShares = await lido.sharesOf(burner.address)
      const sharesToBurn = sharesAmount0_5StETH.add(sharesAmount1_5StETH)

      assertBn(await lido.balanceOf(burner.address), StETH(7.2))

      assertRevert(burner.processLidoOracleReport(ETH(9), ETH(10), bn(500), { from: deployer }), `APP_AUTH_FAILED`)

      assertRevert(
        // even
        burner.processLidoOracleReport(ETH(6), ETH(7), bn(100), { from: oracle }),
        `APP_AUTH_FAILED`
      )

      await acl.grantPermission(burner.address, lido.address, await lido.BURN_ROLE(), { from: appManager })
      const receipt = await burner.processLidoOracleReport(ETH(3), ETH(4), bn(100), { from: oracle })

      assertEvent(receipt, `StETHBurnt`, {
        index: 0,
        expectedArgs: { isCover: true, amount: StETH(1.5), sharesAmount: sharesAmount1_5StETH }
      })

      assertEvent(receipt, `StETHBurnt`, {
        index: 1,
        expectedArgs: { isCover: false, amount: StETH(0.5), sharesAmount: sharesAmount0_5StETH }
      })

      // cover + non-cover events
      assertAmountOfEvents(receipt, `StETHBurnt`, { expectedAmount: 2 })

      // the balance should be lowered by requested to burn
      assertBn(await lido.sharesOf(burner.address), burnerShares.sub(sharesToBurn))
    })

    it(`the burnt shares counters works`, async () => {
      const coverSharesAmount = [bn(10000000), bn(200000000), bn(30500000000)]
      const nonCoverSharesAmount = [bn(500000000), bn(370000000), bn(4210000000)]

      const reduceF = (a, b) => a.add(b)

      const allowance = await lido.getPooledEthByShares(
        coverSharesAmount.reduce(reduceF, bn(0)) + nonCoverSharesAmount.reduce(reduceF, bn(0))
      )

      let expectedCoverSharesBurnt = bn(0)
      let expectedNonCoverSharesBurnt = bn(0)

      assertBn(await burner.getCoverSharesBurnt(), expectedCoverSharesBurnt)
      assertBn(await burner.getNonCoverSharesBurnt(), expectedNonCoverSharesBurnt)

      await lido.approve(burner.address, allowance, { from: voting })
      await acl.grantPermission(burner.address, lido.address, await lido.BURN_ROLE(), { from: appManager })

      // going through the defined arrays to check the burnt counters
      while (coverSharesAmount.length > 0) {
        const currentCoverSharesAmount = coverSharesAmount.pop()
        const currentNonCoverSharesAmount = nonCoverSharesAmount.pop()

        // we should re-estimate share to eth due to happened token rebase
        const coverStETHAmountToBurn = await lido.getPooledEthByShares(currentCoverSharesAmount)
        const nonCoverStETHAmountToBurn = await lido.getPooledEthByShares(currentNonCoverSharesAmount)

        await burner.requestBurnMyStETHForCover(coverStETHAmountToBurn, { from: voting })
        await burner.requestBurnMyStETH(nonCoverStETHAmountToBurn, { from: voting })

        await burner.processLidoOracleReport(ETH(1), ETH(1), bn(100), { from: oracle })

        // accumulate burnt shares
        expectedCoverSharesBurnt = expectedCoverSharesBurnt.add(currentCoverSharesAmount)
        expectedNonCoverSharesBurnt = expectedNonCoverSharesBurnt.add(currentNonCoverSharesAmount)

        // to address finite precision issues we remove least significant digit
        assertBn(bnRound10(await burner.getCoverSharesBurnt()), bnRound10(expectedCoverSharesBurnt))
        assertBn(bnRound10(await burner.getNonCoverSharesBurnt()), bnRound10(expectedNonCoverSharesBurnt))
      }
    })

    it(`a positive rebase happens after the burn application`, async () => {
      await lido.approve(burner.address, StETH(25), { from: voting })
      await burner.requestBurnMyStETHForCover(StETH(25), { from: voting })

      assertBn(await lido.balanceOf(burner.address), StETH(25))
      assertBn(await lido.balanceOf(voting), StETH(0))
      assertBn(await lido.balanceOf(anotherAccount), StETH(20))
      assertBn(await lido.balanceOf(deployer), StETH(30))

      await acl.grantPermission(burner.address, lido.address, await lido.BURN_ROLE(), { from: appManager })
      await burner.processLidoOracleReport(ETH(1), ETH(1), bn(100), { from: oracle })

      assertBn(await lido.balanceOf(burner.address), StETH(0))
      assertBn(await lido.balanceOf(voting), StETH(0))

      // 1/3 of the shares amount was burnt, so remaining stETH becomes more expensive
      // totalShares become 2/3 of the previous value
      // so the new share price increases by 3/2
      assertBn(await lido.balanceOf(deployer), bn(StETH(30)).mul(bn(3)).div(bn(2)))
      assertBn(await lido.balanceOf(anotherAccount), bn(StETH(20)).mul(bn(3)).div(bn(2)))
    })

    it(`revert on illegal attempts to set the max burn amount per run`, async () => {
      assertRevert(burner.setBurnAmountPerRunQuota(bn(10000), { from: deployer }), `MSG_SENDER_MUST_BE_VOTING`)

      assertRevert(burner.setBurnAmountPerRunQuota(bn(0), { from: voting }), `ZERO_BURN_AMOUNT_PER_RUN`)

      assertRevert(burner.setBurnAmountPerRunQuota(bn(10001), { from: voting }), `TOO_LARGE_BURN_AMOUNT_PER_RUN`)
    })

    it(`set max burn amount per run works (cover)`, async () => {
      // let the single burn be limited to a 120 basis points (1.2%)
      const setBurnAmountQuotaReceipt = await burner.setBurnAmountPerRunQuota(bn(120), { from: voting })
      assertEvent(setBurnAmountQuotaReceipt, `BurnAmountPerRunQuotaChanged`, { expectedArgs: { maxBurnAmountPerRunBasisPoints: bn(120) } })
      assertAmountOfEvents(setBurnAmountQuotaReceipt, `BurnAmountPerRunQuotaChanged`, { expectedAmount: 1 })

      // grant permissions to the Lido.burnShares method
      await acl.grantPermission(burner.address, lido.address, await lido.BURN_ROLE(), { from: appManager })

      assertBn(await lido.getTotalShares(), stETHShares(75))

      // so the max amount to burn per single run is 75*10^18 * 0.012 = 0.9*10^18
      await lido.approve(burner.address, StETH(25), { from: voting })
      await burner.requestBurnMyStETHForCover(StETH(0.9), { from: voting })

      assertBn(await lido.sharesOf(burner.address), stETHShares(0.9))
      const receipt = await burner.processLidoOracleReport(bn(1), bn(2), bn(3), { from: oracle })
      assertBn(await lido.sharesOf(burner.address), stETHShares(0))
      assertEvent(receipt, `StETHBurnt`, { expectedArgs: { isCover: true, amount: StETH(0.9), sharesAmount: stETHShares(0.9) } })
      assertAmountOfEvents(receipt, `StETHBurnt`, { expectedAmount: 1 })

      await burner.requestBurnMyStETHForCover(await lido.getPooledEthByShares(stETHShares(0.1)), { from: voting })
      assertBn(bnRound10(await lido.sharesOf(burner.address)), bnRound10(stETHShares(0.1)))
      await burner.processLidoOracleReport(bn(1), bn(2), bn(3), { from: oracle })
      assertBn(await lido.sharesOf(burner.address), stETHShares(0))

      assertBn(bnRound10(await burner.getCoverSharesBurnt()), bnRound10(stETHShares(1)))
      assertBn(await burner.getNonCoverSharesBurnt(), stETHShares(0))

      assertBn(bnRound10(await lido.getTotalShares()), stETHShares(74))
      await burner.requestBurnMyStETHForCover(await lido.getPooledEthByShares(stETHShares(1)), { from: voting })

      assertBn(bnRound10(await lido.sharesOf(burner.address)), bnRound10(stETHShares(1)))
      await burner.processLidoOracleReport(bn(1), bn(2), bn(3), { from: oracle })

      // 1 - 74*10^18 * 0.012 = 0.112*10^18
      assertBn(bnRound10(await lido.sharesOf(burner.address)), bnRound10(stETHShares(0.112)))
      await burner.processLidoOracleReport(bn(1), bn(2), bn(3), { from: oracle })
      assertBn(await lido.sharesOf(burner.address), stETHShares(0))

      assertBn(bnRound10(await burner.getCoverSharesBurnt()), bnRound10(stETHShares(2)))
      assertBn(await burner.getNonCoverSharesBurnt(), stETHShares(0))
    })

    it(`set max burn amount per run works (noncover)`, async () => {
      // let the single burn be limited to a 120 basis points (1.2%)
      await burner.setBurnAmountPerRunQuota(bn(120), { from: voting })
      // grant permissions to the Lido.burnShares method
      await acl.grantPermission(burner.address, lido.address, await lido.BURN_ROLE(), { from: appManager })

      assertBn(await lido.getTotalShares(), stETHShares(75))

      // so the max amount to burn per single run is 75*10^18 * 0.012 = 0.9*10^18
      await lido.approve(burner.address, StETH(25), { from: voting })
      await burner.requestBurnMyStETH(StETH(0.9), { from: voting })

      assertBn(await lido.sharesOf(burner.address), stETHShares(0.9))
      const receipt = await burner.processLidoOracleReport(bn(1), bn(2), bn(3), { from: oracle })
      assertEvent(receipt, `StETHBurnt`, { expectedArgs: { isCover: false, amount: StETH(0.9), sharesAmount: stETHShares(0.9) } })
      assertAmountOfEvents(receipt, `StETHBurnt`, { expectedAmount: 1 })
      assertBn(await lido.sharesOf(burner.address), stETHShares(0))

      await burner.requestBurnMyStETH(await lido.getPooledEthByShares(stETHShares(0.1)), { from: voting })
      assertBn(bnRound10(await lido.sharesOf(burner.address)), bnRound10(stETHShares(0.1)))
      await burner.processLidoOracleReport(bn(1), bn(2), bn(3), { from: oracle })
      assertBn(await lido.sharesOf(burner.address), stETHShares(0))

      assertBn(bnRound10(await lido.getTotalShares()), stETHShares(74))
      await burner.requestBurnMyStETH(await lido.getPooledEthByShares(stETHShares(1)), { from: voting })

      assertBn(bnRound10(await lido.sharesOf(burner.address)), bnRound10(stETHShares(1)))
      await burner.processLidoOracleReport(bn(1), bn(2), bn(3), { from: oracle })

      assertBn(bnRound10(await burner.getCoverSharesBurnt()), stETHShares(0))
      assertBn(bnRound10(await burner.getNonCoverSharesBurnt()), bnRound10(stETHShares(1.888)))

      assertBn(bnRound10(await lido.sharesOf(burner.address)), bnRound10(stETHShares(0.112)))
      await burner.processLidoOracleReport(bn(1), bn(2), bn(3), { from: oracle })
      assertBn(await lido.sharesOf(burner.address), stETHShares(0))

      assertBn(await burner.getCoverSharesBurnt(), bnRound10(stETHShares(0)))
      assertBn(bnRound10(await burner.getNonCoverSharesBurnt()), bnRound10(stETHShares(2)))
    })

    it(`set max burn amount per run works (mix cover/noncover)`, async () => {
      // let the single burn be limited to a 120 basis points (1.2%)
      await burner.setBurnAmountPerRunQuota(bn(120), { from: voting })
      // grant permissions to the Lido.burnShares method
      await acl.grantPermission(burner.address, lido.address, await lido.BURN_ROLE(), { from: appManager })

      assertBn(await lido.getTotalShares(), StETH(75))

      // so the max amount to burn per single run is 75*10^18 * 0.012 = 0.9*10^18
      await lido.approve(burner.address, StETH(25), { from: voting })
      await burner.requestBurnMyStETH(StETH(0.8), { from: voting })
      await burner.requestBurnMyStETHForCover(StETH(0.1), { from: voting })

      assertBn(await lido.sharesOf(burner.address), stETHShares(0.9))
      const receipt = await burner.processLidoOracleReport(bn(1), bn(2), bn(3), { from: oracle })
      assertBn(await lido.sharesOf(burner.address), stETHShares(0))
      assertEvent(receipt, `StETHBurnt`, { index: 0, expectedArgs: { isCover: true, amount: StETH(0.1), sharesAmount: stETHShares(0.1) } })
      assertEvent(receipt, `StETHBurnt`, { index: 1, expectedArgs: { isCover: false, amount: StETH(0.8), sharesAmount: stETHShares(0.8) } })
      assertAmountOfEvents(receipt, `StETHBurnt`, { expectedAmount: 2 })
      assertBn(await burner.getCoverSharesBurnt(), stETHShares(0.1))
      assertBn(await burner.getNonCoverSharesBurnt(), stETHShares(0.8))

      await burner.requestBurnMyStETHForCover(await lido.getPooledEthByShares(stETHShares(0.03)), { from: voting })
      await burner.requestBurnMyStETH(await lido.getPooledEthByShares(stETHShares(0.07)), { from: voting })
      assertBn(bnRound10(await lido.sharesOf(burner.address)), bnRound10(stETHShares(0.1)))
      await burner.processLidoOracleReport(bn(1), bn(2), bn(3), { from: oracle })
      assertBn(await lido.sharesOf(burner.address), stETHShares(0))
      assertBn(bnRound10(await burner.getCoverSharesBurnt()), bnRound10(stETHShares(0.13)))
      assertBn(bnRound10(await burner.getNonCoverSharesBurnt()), bnRound10(stETHShares(0.87)))

      assertBn(bnRound10(await lido.getTotalShares()), stETHShares(74))
      await burner.requestBurnMyStETHForCover(await lido.getPooledEthByShares(stETHShares(0.99)), { from: voting })
      await burner.requestBurnMyStETH(await lido.getPooledEthByShares(stETHShares(0.01)), { from: voting })

      assertBn(bnRound10(await lido.sharesOf(burner.address)), bnRound10(stETHShares(1)))
      const middleReceipt = await burner.processLidoOracleReport(bn(1), bn(2), bn(3), { from: oracle })
      assertAmountOfEvents(middleReceipt, `StETHBurnt`, { expectedAmount: 1 })
      assertEvent(middleReceipt, `StETHBurnt`, { expectedArgs: { isCover: true } })
      assertBn(bnRound10(await burner.getCoverSharesBurnt()), bnRound10(stETHShares(1.018)))
      assertBn(bnRound10(await burner.getNonCoverSharesBurnt()), bnRound10(stETHShares(0.87)))

      assertBn(bnRound10(await lido.sharesOf(burner.address)), bnRound10(stETHShares(0.112)))
      const lastReceipt = await burner.processLidoOracleReport(bn(1), bn(2), bn(3), { from: oracle })
      assertBn(await lido.sharesOf(burner.address), stETHShares(0))
      assertAmountOfEvents(lastReceipt, `StETHBurnt`, { expectedAmount: 2 })
      assertEvent(lastReceipt, `StETHBurnt`, { index: 0, expectedArgs: { isCover: true } })
      assertEvent(lastReceipt, `StETHBurnt`, { index: 1, expectedArgs: { isCover: false } })

      assertBn(bnRound10(await burner.getCoverSharesBurnt()), bnRound10(stETHShares(1.12)))
      assertBn(bnRound10(await burner.getNonCoverSharesBurnt()), bnRound10(stETHShares(0.88)))
    })
  })

  describe('Granular permissions setup works', () => {
    let sharesToBurn = 0

    const padWithoutPrefix = (hex, bytesLength) => {
      const absentZeroes = bytesLength * 2 + 2 - hex.length
      if (absentZeroes > 0) hex = '0'.repeat(absentZeroes) + hex.substr(2)
      return hex
    }

    beforeEach('Setup permissions', async () => {
      assertBn(await lido.balanceOf(voting), StETH(0))
      await web3.eth.sendTransaction({ from: voting, to: lido.address, value: ETH(21) })
      assertBn(await lido.balanceOf(voting), StETH(21))

      await ethers.provider.send('hardhat_impersonateAccount', [burner.address])

      const burnerRewarder = await RewardEmulatorMock.new(burner.address, { from: voting })
      await burnerRewarder.reward({ from: voting, value: ETH(1) })

      await lido.approve(burner.address, StETH(10), { from: voting })
      await burner.requestBurnMyStETHForCover(StETH(10), { from: voting })

      assertBn(await lido.balanceOf(voting), StETH(11))
      assertBn(await lido.balanceOf(burner.address), StETH(10))

      sharesToBurn = await lido.getSharesByPooledEth(StETH(10))

      await acl.revokePermission(voting, lido.address, await lido.BURN_ROLE())

      /*
       * Granular permissions setup.
       * Depends on Aragon OS ACL parameters interpretation.
       *
       * See: https://hack.aragon.org/docs/aragonos-ref#parameter-interpretation
       *
       * See also one the most relevant examples:
       * https://github.com/aragon/aragonOS/blob/4bbe3e96fc5a3aa6340b11ec67e6550029da7af9/test/contracts/apps/app_acl.js#L123
       *
       * We need to allow burn if and only if the `_account` param equals to `burner.address`
       * function burnShares(address _account, uint256 _sharesAmount)
       *
       * `_account` is the arg0 (uint8)
       * 'equals' means Op.Eq (uint8)
       * burner.address should be extended from uint160 to uint240
       *
       * So the composed permission param is just a uint256 (uint8 + uint8 + uint240) value
       */

      const composePermissionParam = (addr) => {
        const argId = '0x00' // arg 0
        const op = '01' // operation eq (Op.Eq == 1)
        const value = padWithoutPrefix(burner.address, 240 / 8) // pad 160bit -> 240bit, remove '0x'
        assert.equal(value.length, (240 / 8) * 2) // check the value length explicitly

        const paramStr = `${argId}${op}${value}`
        assert.equal(paramStr.length, (256 / 8) * 2 + 2)

        return bn(paramStr)
      }

      const param = composePermissionParam(burner.address)

      await acl.grantPermissionP(burner.address, lido.address, await lido.BURN_ROLE(), [param], { from: appManager })
    })

    it(`the burner can burn self-owned stETH`, async () => {
      assertBn(await lido.sharesOf(burner.address), sharesToBurn)
      await lido.burnShares(burner.address, sharesToBurn, { from: burner.address })
      assertBn(await lido.sharesOf(burner.address), bn(0))
    })

    it(`no one can burn non-owned by themselves stETH`, async () => {
      assertRevert(lido.burnShares(anotherAccount, sharesToBurn, { from: burner.address }), `APP_AUTH_FAILED`)
    })

    it(`no one can burn even self-owned stETH`, async () => {
      assertRevert(lido.burnShares(anotherAccount, sharesToBurn, { from: anotherAccount }), `APP_AUTH_FAILED`)
    })

    it(`voting also can't burn stETH since new permissions setup`, async () => {
      assertRevert(lido.burnShares(burner.address, sharesToBurn, { from: voting }), `APP_AUTH_FAILED`)
    })
  })

  describe('Recover excess stETH', () => {
    beforeEach(async () => {
      // initial stETH balance is zero
      assertBn(await lido.balanceOf(voting), StETH(0))
      // submit 10 ETH to mint 10 stETH
      await web3.eth.sendTransaction({ from: voting, to: lido.address, value: ETH(10) })
      // check 10 stETH minted on balance
      assertBn(await lido.balanceOf(voting), StETH(10))
    })

    it(`can't recover requested for burn stETH`, async () => {
      // request to burn 7.1 stETH
      await lido.approve(burner.address, StETH(8), { from: voting })
      await burner.requestBurnMyStETHForCover(StETH(7.1), { from: voting })

      // excess stETH amount should be zero
      assertBn(await burner.getExcessStETH(), StETH(0))
      assertBn(await lido.balanceOf(treasury), StETH(0))
      assertBn(await lido.balanceOf(burner.address), StETH(7.1))

      // should change nothing
      const receipt = await burner.recoverExcessStETH({ from: voting })
      assertAmountOfEvents(receipt, `ExcessStETHRecovered`, { expectedAmount: 0 })

      // excess stETH amount didn't changed
      assertBn(await burner.getExcessStETH(), StETH(0))

      // treasury and burner stETH balances are same
      assertBn(await lido.balanceOf(treasury), StETH(0))
      assertBn(await lido.balanceOf(burner.address), StETH(7.1))
    })

    it('recover some accidentally sent stETH', async () => {
      // 'accidentally' sent stETH from voting
      await lido.transfer(burner.address, StETH(2.3), { from: voting })

      // check burner and treasury balances before recovery
      assertBn(await lido.balanceOf(burner.address), StETH(2.3))
      assertBn(await lido.balanceOf(treasury), StETH(0))

      const sharesAmount2_3StETH = await lido.sharesOf(burner.address)
      const receipt = await burner.recoverExcessStETH({ from: voting })
      assertEvent(receipt, `ExcessStETHRecovered`, {
        expectedArgs: { requestedBy: voting, amountOfStETH: StETH(2.3), amountOfShares: sharesAmount2_3StETH }
      })

      // check burner and treasury balances after recovery
      assertBn(await lido.balanceOf(burner.address), StETH(0))
      assertBn(await lido.balanceOf(treasury), StETH(2.3))
    })

    it(`recover some accidentally sent stETH, while burning requests happened in the middle`, async () => {
      // 'accidentally' sent stETH from voting
      await lido.transfer(burner.address, StETH(5), { from: voting })

      // check balances
      assertBn(await lido.balanceOf(voting), StETH(5))
      assertBn(await lido.balanceOf(burner.address), StETH(5))

      // all of the burner's current stETH amount (5) can be recovered
      assertBn(await lido.balanceOf(burner.address), StETH(5))
      assertBn(await burner.getExcessStETH(), StETH(5))

      // approve burn request and check actual transferred amount
      await lido.approve(burner.address, StETH(3), { from: voting })
      await burner.requestBurnMyStETHForCover(StETH(3), { from: voting })
      assertBn(await lido.balanceOf(voting), StETH(2))

      // excess stETH amount preserved
      assertBn(await burner.getExcessStETH(), StETH(5))

      // approve another burn request and check actual transferred amount
      await lido.approve(burner.address, StETH(1), { from: voting })
      await burner.requestBurnMyStETH(StETH(1), { from: voting })
      assertBn(await lido.balanceOf(voting), StETH(1))

      // excess stETH amount preserved
      assertBn(await burner.getExcessStETH(), StETH(5))

      // finally burner balance is 5 stETH
      assertBn(await lido.balanceOf(burner.address), StETH(9))
      assertBn(await lido.balanceOf(treasury), StETH(0))

      // run recovery process, excess stETH amount (5)
      // should be transferred to the treasury
      const sharesAmount5stETH = await lido.getSharesByPooledEth(StETH(5))
      const receipt = await burner.recoverExcessStETH({ from: voting })
      assertEvent(receipt, `ExcessStETHRecovered`, {
        expectedArgs: { requestedBy: voting, amountOfStETH: StETH(5), amountOfShares: sharesAmount5stETH }
      })

      assertBn(await burner.getExcessStETH(), StETH(0))

      assertBn(await lido.balanceOf(treasury), StETH(5))
      assertBn(await lido.balanceOf(burner.address), StETH(4))
    })
  })

  describe('Recover ERC20 / ERC721', () => {
    let mockERC20Token, mockNFT
    let nft1, nft2
    let totalERC20Supply

    beforeEach(async () => {
      // setup ERC20 token with total supply 100,000 units
      // mint two NFTs
      // the deployer solely holds newly created ERC20 and ERC721 items on setup

      nft1 = bn(666)
      nft2 = bn(777)
      totalERC20Supply = bn(1000000)

      mockERC20Token = await ERC20OZMock.new(totalERC20Supply, { from: deployer })

      assertBn(await mockERC20Token.totalSupply(), totalERC20Supply)
      assertBn(await mockERC20Token.balanceOf(deployer), totalERC20Supply)

      await mockERC20Token.balanceOf(deployer)

      mockNFT = await ERC721OZMock.new({ from: deployer })

      await mockNFT.mintToken(nft1, { from: deployer })
      await mockNFT.mintToken(nft2, { from: deployer })

      assertBn(await mockNFT.balanceOf(deployer), bn(2))
      assert.equal(await mockNFT.ownerOf(nft1), deployer)
      assert.equal(await mockNFT.ownerOf(nft2), deployer)
    })

    it(`can't recover zero ERC20 amount`, async () => {
      assertRevert(burner.recoverERC20(mockERC20Token.address, bn(0)), `ZERO_RECOVERY_AMOUNT`)
    })

    it(`can't recover zero-address ERC20`, async () => {
      assertRevert(burner.recoverERC20(ZERO_ADDRESS, bn(10)))
    })

    it(`can't recover stETH by recoverERC20`, async () => {
      // initial stETH balance is zero
      assertBn(await lido.balanceOf(anotherAccount), StETH(0))
      // submit 10 ETH to mint 10 stETH
      await web3.eth.sendTransaction({ from: anotherAccount, to: lido.address, value: ETH(10) })
      // check 10 stETH minted on balance
      assertBn(await lido.balanceOf(anotherAccount), StETH(10))
      // transfer 5 stETH to the burner account
      await lido.transfer(burner.address, StETH(5), { from: anotherAccount })

      assertBn(await lido.balanceOf(anotherAccount), StETH(5))
      assertBn(await lido.balanceOf(burner.address), StETH(5))

      // revert from anotherAccount
      // need to use recoverExcessStETH
      assertRevert(burner.recoverERC20(lido.address, StETH(1), { from: anotherAccount }), `STETH_RECOVER_WRONG_FUNC`)

      // revert from deployer
      // same reason
      assertRevert(burner.recoverERC20(lido.address, StETH(1), { from: deployer }), `STETH_RECOVER_WRONG_FUNC`)
    })

    it(`recover some accidentally sent ERC20`, async () => {
      // distribute deployer's balance among anotherAccount and burner
      await mockERC20Token.transfer(burner.address, bn(600000), { from: deployer })

      // check the resulted state
      assertBn(await mockERC20Token.balanceOf(deployer), bn(400000))
      assertBn(await mockERC20Token.balanceOf(voting), bn(0))
      assertBn(await mockERC20Token.balanceOf(burner.address), bn(600000))

      // recover ERC20
      const firstReceipt = await burner.recoverERC20(mockERC20Token.address, bn(100000), { from: voting })
      assertEvent(firstReceipt, `ERC20Recovered`, {
        expectedArgs: { requestedBy: voting, token: mockERC20Token.address, amount: bn(100000) }
      })

      // check balances again
      assertBn(await mockERC20Token.balanceOf(burner.address), bn(500000))
      assertBn(await mockERC20Token.balanceOf(treasury), bn(100000))
      assertBn(await mockERC20Token.balanceOf(voting), bn(0))

      // recover last portion
      const lastReceipt = await burner.recoverERC20(mockERC20Token.address, bn(100000), { from: voting })
      assertEvent(lastReceipt, `ERC20Recovered`, {
        expectedArgs: { requestedBy: voting, token: mockERC20Token.address, amount: bn(100000) }
      })

      // balance is zero already, have to be reverted
      assertRevert(burner.recoverERC20(mockERC20Token.address, bn(1), { from: deployer }), `ERC20: transfer amount exceeds balance`)
    })

    it(`can't recover stETH via ERC721(NFT)`, async () => {
      // initial stETH balance is zero
      assertBn(await lido.balanceOf(anotherAccount), StETH(0))
      // submit 10 ETH to mint 10 stETH
      await web3.eth.sendTransaction({ from: anotherAccount, to: lido.address, value: ETH(10) })
      // check 10 stETH minted on balance
      assertBn(await lido.balanceOf(anotherAccount), StETH(10))
      // transfer 1 StETH to the burner account "accidentally"
      await lido.transfer(burner.address, StETH(1), { from: anotherAccount })
      // transfer 9 StETH to voting (only voting is allowed to request actual burning)
      await lido.transfer(voting, StETH(9), { from: anotherAccount })

      // request 9 StETH to be burned later
      await lido.approve(burner.address, StETH(9), { from: voting })
      await burner.requestBurnMyStETH(StETH(9), { from: voting })

      // check balances one last time
      assertBn(await lido.balanceOf(anotherAccount), StETH(0))
      assertBn(await lido.balanceOf(voting), StETH(0))
      assertBn(await lido.balanceOf(burner.address), StETH(10))

      // ensure that excess amount is exactly 1 StETH
      assertBn(await burner.getExcessStETH(), StETH(1))

      // can't abuse recoverERC721 API to perform griefing-like attack
      assertRevert(burner.recoverERC721(lido.address, StETH(1), { from: anotherAccount }), `TRANSFER_AMOUNT_EXCEEDS_ALLOWANCE`)
      assertRevert(burner.recoverERC721(lido.address, StETH(1), { from: deployer }), `TRANSFER_AMOUNT_EXCEEDS_ALLOWANCE`)
      assertRevert(burner.recoverERC721(lido.address, StETH(1), { from: voting }), `TRANSFER_AMOUNT_EXCEEDS_ALLOWANCE`)

      const receipt = await burner.recoverExcessStETH({ from: voting })
      assertEvent(receipt, `ExcessStETHRecovered`, {
        expectedArgs: { requestedBy: voting, amountOfStETH: StETH(1) }
      })

      // ensure that excess amount is zero
      assertBn(await burner.getExcessStETH(), StETH(0))
    })

    it(`can't recover zero-address ERC721(NFT)`, async () => {
      assertRevert(burner.recoverERC721(ZERO_ADDRESS, 0))
    })

    it(`recover some accidentally sent NFTs`, async () => {
      // send nft1 to anotherAccount and nft2 to the burner address
      await mockNFT.transferFrom(deployer, anotherAccount, nft1, { from: deployer })
      await mockNFT.transferFrom(deployer, burner.address, nft2, { from: deployer })

      // check the new holders' rights
      assertBn(await mockNFT.balanceOf(deployer), bn(0))
      assertBn(await mockNFT.balanceOf(anotherAccount), bn(1))
      assertBn(await mockNFT.balanceOf(burner.address), bn(1))

      // recover nft2 should work
      const receiptNfc2 = await burner.recoverERC721(mockNFT.address, nft2, { from: voting })
      assertEvent(receiptNfc2, `ERC721Recovered`, { expectedArgs: { requestedBy: voting, token: mockNFT.address, tokenId: nft2 } })

      // but nft1 recovery should revert
      assertRevert(burner.recoverERC721(mockNFT.address, nft1), `ERC721: transfer caller is not owner nor approved`)

      // send nft1 to burner and recover it
      await mockNFT.transferFrom(anotherAccount, burner.address, nft1, { from: anotherAccount })
      const receiptNft1 = await burner.recoverERC721(mockNFT.address, nft1, { from: voting })

      assertEvent(receiptNft1, `ERC721Recovered`, { expectedArgs: { requestedBy: voting, token: mockNFT.address, tokenId: nft1 } })

      // check final NFT ownership state
      assertBn(await mockNFT.balanceOf(treasury), bn(2))
      assertBn(await mockNFT.ownerOf(nft1), treasury)
      assertBn(await mockNFT.ownerOf(nft2), treasury)
    })
  })

  it(`Don't accept accidentally or intentionally sent ETH`, async () => {
    const burner_addr = burner.address

    // try to send 1 ETH, should be reverted with fallback defined reason
    assertRevert(web3.eth.sendTransaction({ from: anotherAccount, to: burner_addr, value: ETH(1) }), `INCOMING_ETH_IS_FORBIDDEN`)
  })
})<|MERGE_RESOLUTION|>--- conflicted
+++ resolved
@@ -10,14 +10,7 @@
 const { assertBn, assertEvent, assertAmountOfEvents } = require('@aragon/contract-helpers-test/src/asserts')
 
 const SelfOwnerStETHBurner = artifacts.require('SelfOwnedStETHBurner.sol')
-<<<<<<< HEAD
-=======
-const NodeOperatorsRegistry = artifacts.require('NodeOperatorsRegistry.sol')
-const LidoMock = artifacts.require('LidoMock.sol')
-const DepositContractMock = artifacts.require('DepositContractMock.sol')
->>>>>>> 0a82ba01
 const RewardEmulatorMock = artifacts.require('RewardEmulatorMock.sol')
-const EIP712StETH = artifacts.require('EIP712StETH')
 
 const ERC20OZMock = artifacts.require('ERC20OZMock.sol')
 const ERC721OZMock = artifacts.require('ERC721OZMock.sol')
@@ -25,7 +18,6 @@
 // semantic aliases
 const stETHShares = ETH
 
-<<<<<<< HEAD
 contract('SelfOwnedStETHBurner', ([deployer, _, anotherAccount]) => {
   let lido, burner, appManager, voting, oracle, treasury
   let acl, snapshot
@@ -47,49 +39,6 @@
 
   afterEach(async () => {
     await snapshot.rollback()
-=======
-contract('SelfOwnedStETHBurner', ([appManager, voting, oracle, deployer, anotherAccount, treasury, ...otherAccounts]) => {
-  let lido, burner
-  let dao, acl, operators
-
-  beforeEach('deploy lido with dao', async () => {
-    const lidoBase = await LidoMock.new({ from: deployer })
-    const depositContract = await DepositContractMock.new({ from: deployer })
-    const nodeOperatorsRegistryBase = await NodeOperatorsRegistry.new({ from: deployer })
-
-    const daoAclObj = await newDao(appManager)
-    dao = daoAclObj.dao
-    acl = daoAclObj.acl
-
-    // Instantiate a proxy for the app, using the base contract as its logic implementation.
-    let proxyAddress = await newApp(dao, 'lido', lidoBase.address, appManager)
-    lido = await LidoMock.at(proxyAddress)
-    await lido.resumeProtocolAndStaking()
-
-    // NodeOperatorsRegistry
-    proxyAddress = await newApp(dao, 'node-operators-registry', nodeOperatorsRegistryBase.address, appManager)
-    operators = await NodeOperatorsRegistry.at(proxyAddress)
-    await operators.initialize(lido.address, '0x01')
-
-    // Init the BURN_ROLE role and assign in to voting
-    await acl.createPermission(voting, lido.address, await lido.BURN_ROLE(), appManager, { from: appManager })
-    const eip712StETH = await EIP712StETH.new({ from: deployer })
-
-    // Initialize the app's proxy.
-    await lido.initialize(
-      oracle,
-      treasury,
-      ZERO_ADDRESS,
-      ZERO_ADDRESS,
-      ZERO_ADDRESS,
-      ZERO_ADDRESS,
-      eip712StETH.address
-    )
-
-    await depositContract.reset()
-
-    burner = await SelfOwnerStETHBurner.new(treasury, lido.address, voting, bn(0), bn(0), bn(4), { from: deployer })
->>>>>>> 0a82ba01
   })
 
   describe('Requests and burn invocation', () => {
