import { expect } from "chai";
import { keccakFromString } from "ethereumjs-util";
import { BigNumberish, getBigInt, ZeroHash } from "ethers";
import { ethers } from "hardhat";

import { anyValue } from "@nomicfoundation/hardhat-chai-matchers/withArgs";
import { HardhatEthersSigner } from "@nomicfoundation/hardhat-ethers/signers";

import {
  AccountingOracle__Harness,
  HashConsensus__Harness,
  LegacyOracle__MockForAccountingOracle,
  Lido__MockForAccountingOracle,
  OracleReportSanityChecker,
  StakingRouter__MockForAccountingOracle,
  WithdrawalQueue__MockForAccountingOracle,
} from "typechain-types";

import {
  calcExtraDataListHash,
  calcReportDataHash,
  CONSENSUS_VERSION,
  encodeExtraDataItems,
  ether,
  EXTRA_DATA_FORMAT_EMPTY,
  EXTRA_DATA_FORMAT_LIST,
  ExtraDataType,
  GENESIS_TIME,
  getReportDataItems,
  ONE_GWEI,
  OracleReport,
  packExtraDataList,
  ReportAsArray,
  SECONDS_PER_SLOT,
  shareRate,
} from "lib";

import { deployAndConfigureAccountingOracle, HASH_1, SLOTS_PER_FRAME } from "test/deploy";
import { Snapshot } from "test/suite";

describe("AccountingOracle.sol:submitReport", () => {
  let consensus: HashConsensus__Harness;
  let oracle: AccountingOracle__Harness;
  let reportItems: ReportAsArray;
  let reportFields: OracleReport & { refSlot: bigint };
  let reportHash: string;
  let extraDataList: string;
  let extraDataHash: string;
  let extraDataItems: string[];
  let oracleVersion: bigint;
  let deadline: BigNumberish;
  let mockStakingRouter: StakingRouter__MockForAccountingOracle;
  let extraData: ExtraDataType;
  let mockLido: Lido__MockForAccountingOracle;
  let sanityChecker: OracleReportSanityChecker;
  let mockLegacyOracle: LegacyOracle__MockForAccountingOracle;
  let mockWithdrawalQueue: WithdrawalQueue__MockForAccountingOracle;
  let snapshot: string;

  let admin: HardhatEthersSigner;
  let member1: HardhatEthersSigner;
  let member2: HardhatEthersSigner;

  const getReportFields = (override = {}) => ({
    consensusVersion: BigInt(CONSENSUS_VERSION),
    refSlot: 0n,
    numValidators: 10n,
    clBalanceGwei: 320n * ONE_GWEI,
    stakingModuleIdsWithNewlyExitedValidators: [1],
    numExitedValidatorsByStakingModule: [3],
    withdrawalVaultBalance: ether("1"),
    elRewardsVaultBalance: ether("2"),
    sharesRequestedToBurn: ether("3"),
    withdrawalFinalizationBatches: [1],
    simulatedShareRate: shareRate(1n),
    isBunkerMode: true,
    extraDataFormat: EXTRA_DATA_FORMAT_LIST,
    extraDataHash,
    extraDataItemsCount: extraDataItems.length,
    ...override,
  });

  const deploy = async () => {
    [admin, member1, member2] = await ethers.getSigners();
    const deployed = await deployAndConfigureAccountingOracle(admin.address);
    const { refSlot } = await deployed.consensus.getCurrentFrame();

    extraData = {
      stuckKeys: [
        { moduleId: 1, nodeOpIds: [0], keysCounts: [1] },
        { moduleId: 2, nodeOpIds: [0], keysCounts: [2] },
        { moduleId: 3, nodeOpIds: [2], keysCounts: [3] },
      ],
      exitedKeys: [
        { moduleId: 2, nodeOpIds: [1, 2], keysCounts: [1, 3] },
        { moduleId: 3, nodeOpIds: [1], keysCounts: [2] },
      ],
    };

    extraDataItems = encodeExtraDataItems(extraData);
    extraDataList = packExtraDataList(extraDataItems);
    extraDataHash = calcExtraDataListHash(extraDataList);
    reportFields = getReportFields({ refSlot });
    reportItems = getReportDataItems(reportFields);
    reportHash = calcReportDataHash(reportItems);
    await deployed.consensus.connect(admin).addMember(member1, 1);
    await deployed.consensus.connect(member1).submitReport(refSlot, reportHash, CONSENSUS_VERSION);

    oracleVersion = await deployed.oracle.getContractVersion();
    deadline = (await deployed.oracle.getConsensusReport()).processingDeadlineTime;

    oracle = deployed.oracle;
    consensus = deployed.consensus;
    mockStakingRouter = deployed.stakingRouter;
    mockLido = deployed.lido;
    sanityChecker = deployed.oracleReportSanityChecker;
    mockLegacyOracle = deployed.legacyOracle;
    mockWithdrawalQueue = deployed.withdrawalQueue;
  };

  async function takeSnapshot() {
    snapshot = await Snapshot.take();
  }

  async function rollback() {
    await Snapshot.restore(snapshot);
  }

  async function prepareNextReport(newReportFields: OracleReport) {
    await consensus.setTime(deadline);

    const newReportItems = getReportDataItems(newReportFields);
    const nextReportHash = calcReportDataHash(newReportItems);

    await consensus.advanceTimeToNextFrameStart();
    await consensus.connect(member1).submitReport(newReportFields.refSlot, nextReportHash, CONSENSUS_VERSION);

    return {
      newReportFields,
      newReportItems,
      reportHash: nextReportHash,
    };
  }

  async function prepareNextReportInNextFrame(newReportFields: OracleReport) {
    const { refSlot } = await consensus.getCurrentFrame();

    return await prepareNextReport({
      ...newReportFields,
      refSlot: refSlot + SLOTS_PER_FRAME,
    });
  }

  before(deploy);

  context("deploying", () => {
    before(takeSnapshot);
    after(rollback);

    it("deploying accounting oracle", async () => {
      expect(oracle).to.be.not.null;
      expect(consensus).to.be.not.null;
      expect(reportItems).to.be.not.null;
      expect(extraData).to.be.not.null;
      expect(extraDataList).to.be.not.null;
      expect(extraDataHash).to.be.not.null;
      expect(extraDataItems).to.be.not.null;
      expect(oracleVersion).to.be.not.null;
      expect(deadline).to.be.not.null;
      expect(mockStakingRouter).to.be.not.null;
      expect(mockLido).to.be.not.null;
    });
  });

  context("discarded report prevents data submit", () => {
    before(takeSnapshot);
    after(rollback);

    it("report is discarded", async () => {
      const { refSlot } = await consensus.getCurrentFrame();
      const tx = await consensus.connect(admin).addMember(member2, 2);
      await expect(tx).to.emit(oracle, "ReportDiscarded").withArgs(refSlot, reportHash);
    });

    it("processing state reverts to pre-report state ", async () => {
      const state = await oracle.getProcessingState();
      expect(state.mainDataHash).to.equal(ZeroHash);
      expect(state.extraDataHash).to.equal(ZeroHash);
      expect(state.extraDataFormat).to.equal(0);
      expect(state.mainDataSubmitted).to.be.false;
      expect(state.extraDataFormat).to.equal(0);
      expect(state.extraDataItemsCount).to.equal(0);
      expect(state.extraDataItemsSubmitted).to.equal(0);
    });

    it("reverts on trying to submit the discarded report", async () => {
      await expect(oracle.connect(member1).submitReportData(reportFields, oracleVersion)).to.be.revertedWithCustomError(
        oracle,
        "UnexpectedDataHash",
      );
    });
  });

  context("submitReportData", () => {
    beforeEach(takeSnapshot);
    afterEach(rollback);

    context("checks contract version", () => {
      it("should revert if incorrect contract version", async () => {
        await consensus.setTime(deadline);

        const incorrectNextVersion = oracleVersion + 1n;
        const incorrectPrevVersion = oracleVersion - 1n;

        await expect(oracle.connect(member1).submitReportData(reportFields, incorrectNextVersion))
          .to.be.revertedWithCustomError(oracle, "UnexpectedContractVersion")
          .withArgs(oracleVersion, incorrectNextVersion);

        await expect(oracle.connect(member1).submitReportData(reportFields, incorrectPrevVersion))
          .to.be.revertedWithCustomError(oracle, "UnexpectedContractVersion")
          .withArgs(oracleVersion, incorrectPrevVersion);
      });

      it("should should allow calling if correct contract version", async () => {
        await consensus.setTime(deadline);

        const tx = await oracle.connect(member1).submitReportData(reportFields, oracleVersion);
        await expect(tx).to.emit(oracle, "ProcessingStarted").withArgs(reportFields.refSlot, anyValue);
      });
    });

    context("checks ref slot", () => {
      it("should revert if incorrect ref slot", async () => {
        await consensus.setTime(deadline);
        const { refSlot } = await consensus.getCurrentFrame();

        const incorrectRefSlot = refSlot + 1n;

        const newReportFields = {
          ...reportFields,
          refSlot: incorrectRefSlot,
        };

        await expect(oracle.connect(member1).submitReportData(newReportFields, oracleVersion))
          .to.be.revertedWithCustomError(oracle, "UnexpectedRefSlot")
          .withArgs(refSlot, incorrectRefSlot);
      });

      it("should should allow calling if correct ref slot", async () => {
        await consensus.setTime(deadline);
        const { newReportFields } = await prepareNextReportInNextFrame({ ...reportFields });
        const tx = await oracle.connect(member1).submitReportData(newReportFields, oracleVersion);
        await expect(tx).to.emit(oracle, "ProcessingStarted").withArgs(newReportFields.refSlot, anyValue);
      });
    });

    context("only allows submitting main data for the same ref. slot once", () => {
      it("reverts on trying to submit the second time", async () => {
        const tx = await oracle.connect(member1).submitReportData(reportFields, oracleVersion);
        await expect(tx).to.emit(oracle, "ProcessingStarted").withArgs(reportFields.refSlot, anyValue);
        await expect(
          oracle.connect(member1).submitReportData(reportFields, oracleVersion),
        ).to.be.revertedWithCustomError(oracle, "RefSlotAlreadyProcessing");
      });
    });

    context("checks consensus version", () => {
      it("should revert if incorrect consensus version", async () => {
        await consensus.setTime(deadline);

        const incorrectNextVersion = CONSENSUS_VERSION + 1n;
        const incorrectPrevVersion = CONSENSUS_VERSION + 1n;

        const newReportFields = {
          ...reportFields,
          consensusVersion: incorrectNextVersion,
        };

        const reportFieldsPrevVersion = { ...reportFields, consensusVersion: incorrectPrevVersion };

        await expect(oracle.connect(member1).submitReportData(newReportFields, oracleVersion))
          .to.be.revertedWithCustomError(oracle, "UnexpectedConsensusVersion")
          .withArgs(oracleVersion, incorrectNextVersion);

        await expect(oracle.connect(member1).submitReportData(reportFieldsPrevVersion, oracleVersion))
          .to.be.revertedWithCustomError(oracle, "UnexpectedConsensusVersion")
          .withArgs(oracleVersion, incorrectPrevVersion);
      });

      it("should allow calling if correct consensus version", async () => {
        await consensus.setTime(deadline);
        const { refSlot } = await consensus.getCurrentFrame();

        const tx = await oracle.connect(member1).submitReportData(reportFields, oracleVersion);
        await expect(tx).to.emit(oracle, "ProcessingStarted").withArgs(refSlot, anyValue);

        const newConsensusVersion = CONSENSUS_VERSION + 1n;
        const nextRefSlot = refSlot + SLOTS_PER_FRAME;
        const newReportFields = {
          ...reportFields,
          refSlot: nextRefSlot,
          consensusVersion: newConsensusVersion,
        };
        const newReportItems = getReportDataItems(newReportFields);
        const newReportHash = calcReportDataHash(newReportItems);

        await oracle.connect(admin).setConsensusVersion(newConsensusVersion);
        await consensus.advanceTimeToNextFrameStart();
        await consensus.connect(member1).submitReport(newReportFields.refSlot, newReportHash, newConsensusVersion);

        const txNewVersion = await oracle.connect(member1).submitReportData(newReportFields, oracleVersion);
        await expect(txNewVersion).to.emit(oracle, "ProcessingStarted").withArgs(newReportFields.refSlot, anyValue);
      });
    });

    context("enforces module ids sorting order", () => {
      it("should revert if incorrect stakingModuleIdsWithNewlyExitedValidators order (when next number in list is less than previous)", async () => {
        const { newReportFields } = await prepareNextReportInNextFrame({
          ...reportFields,
          stakingModuleIdsWithNewlyExitedValidators: [2, 1],
          numExitedValidatorsByStakingModule: [3, 4],
        });

        await expect(
          oracle.connect(member1).submitReportData(newReportFields, oracleVersion),
        ).to.be.revertedWithCustomError(oracle, "InvalidExitedValidatorsData");
      });

      it("should revert if incorrect stakingModuleIdsWithNewlyExitedValidators order (when next number in list equals to previous)", async () => {
        const { newReportFields } = await prepareNextReportInNextFrame({
          ...reportFields,
          stakingModuleIdsWithNewlyExitedValidators: [1, 1],
          numExitedValidatorsByStakingModule: [3, 4],
        });

        await expect(
          oracle.connect(member1).submitReportData(newReportFields, oracleVersion),
        ).to.be.revertedWithCustomError(oracle, "InvalidExitedValidatorsData");
      });

      it("should should allow calling if correct extra data list moduleId", async () => {
        const { newReportFields } = await prepareNextReportInNextFrame({
          ...reportFields,
          stakingModuleIdsWithNewlyExitedValidators: [1, 2],
          numExitedValidatorsByStakingModule: [3, 4],
        });

        const tx = await oracle.connect(member1).submitReportData(newReportFields, oracleVersion);
        await expect(tx).to.emit(oracle, "ProcessingStarted").withArgs(newReportFields.refSlot, anyValue);
      });
    });

    context("checks data hash", () => {
      it("reverts with UnexpectedDataHash", async () => {
        const incorrectReportFields = {
          ...reportFields,
          numValidators: Number(reportFields.numValidators) - 1,
        };
        const incorrectReportItems = getReportDataItems(incorrectReportFields);

        const correctDataHash = calcReportDataHash(reportItems);
        const incorrectDataHash = calcReportDataHash(incorrectReportItems);

        await expect(oracle.connect(member1).submitReportData(incorrectReportFields, oracleVersion))
          .to.be.revertedWithCustomError(oracle, "UnexpectedDataHash")
          .withArgs(correctDataHash, incorrectDataHash);
      });

      it("submits if data successfully pass hash validation", async () => {
        const tx = await oracle.connect(member1).submitReportData(reportFields, oracleVersion);
        await expect(tx).to.emit(oracle, "ProcessingStarted").withArgs(reportFields.refSlot, anyValue);
      });
    });

    context("enforces data safety boundaries", () => {
      it("passes fine when extra data do not feet in a single third phase transaction", async () => {
        const MAX_ITEMS_PER_EXTRA_DATA_TRANSACTION = 1;

        expect(reportFields.extraDataItemsCount).to.be.greaterThan(MAX_ITEMS_PER_EXTRA_DATA_TRANSACTION);

        await sanityChecker
          .connect(admin)
          .grantRole(await sanityChecker.MAX_ITEMS_PER_EXTRA_DATA_TRANSACTION_ROLE(), admin.address);
        await sanityChecker.connect(admin).setMaxItemsPerExtraDataTransaction(MAX_ITEMS_PER_EXTRA_DATA_TRANSACTION);

<<<<<<< HEAD
        expect((await sanityChecker.getOracleReportLimits()).maxItemsPerExtraDataTransaction).to.be.equal(
          MAX_ITEMS_PER_EXTRA_DATA_TRANSACTION,
=======
        expect((await sanityChecker.getOracleReportLimits()).maxAccountingExtraDataListItemsCount).to.equal(
          MAX_ACCOUNTING_EXTRA_DATA_LIMIT,
>>>>>>> 669d8e57
        );

        await oracle.connect(member1).submitReportData(reportFields, oracleVersion);
      });

      it("passes fine when extra data feet in a single third phase transaction", async () => {
        const MAX_ITEMS_PER_EXTRA_DATA_TRANSACTION = reportFields.extraDataItemsCount;

        await sanityChecker
          .connect(admin)
          .grantRole(await sanityChecker.MAX_ITEMS_PER_EXTRA_DATA_TRANSACTION_ROLE(), admin.address);
        await sanityChecker.connect(admin).setMaxItemsPerExtraDataTransaction(MAX_ITEMS_PER_EXTRA_DATA_TRANSACTION);

<<<<<<< HEAD
        expect((await sanityChecker.getOracleReportLimits()).maxItemsPerExtraDataTransaction).to.be.equal(
          MAX_ITEMS_PER_EXTRA_DATA_TRANSACTION,
=======
        expect((await sanityChecker.getOracleReportLimits()).maxAccountingExtraDataListItemsCount).to.equal(
          MAX_ACCOUNTING_EXTRA_DATA_LIMIT,
>>>>>>> 669d8e57
        );

        await oracle.connect(member1).submitReportData(reportFields, oracleVersion);
      });

      it("reverts with InvalidExitedValidatorsData if counts of stakingModuleIds and numExitedValidatorsByStakingModule does not match", async () => {
        const { newReportFields } = await prepareNextReportInNextFrame({
          ...reportFields,
          stakingModuleIdsWithNewlyExitedValidators: [1, 2],
          numExitedValidatorsByStakingModule: [3],
        });
        await expect(
          oracle.connect(member1).submitReportData(newReportFields, oracleVersion),
        ).to.be.revertedWithCustomError(oracle, "InvalidExitedValidatorsData");
      });

      it("reverts with InvalidExitedValidatorsData if any record for number of exited validators equals 0", async () => {
        const { newReportFields } = await prepareNextReportInNextFrame({
          ...reportFields,
          stakingModuleIdsWithNewlyExitedValidators: [1, 2],
          numExitedValidatorsByStakingModule: [3, 0],
        });
        await expect(
          oracle.connect(member1).submitReportData(newReportFields, oracleVersion),
        ).to.be.revertedWithCustomError(oracle, "InvalidExitedValidatorsData");
      });

      it("reverts with ExitedValidatorsLimitExceeded if exited validators rate limit will be reached", async () => {
        // Really simple test here for now
        // TODO: Come up with more tests for better coverage of edge-case scenarios that can be accrued
        //       during calculation `exitedValidatorsPerDay` rate in AccountingOracle:612
        const totalExitedValidators = reportFields.numExitedValidatorsByStakingModule.reduce(
          (sum: BigNumberish, curr: BigNumberish) => getBigInt(sum) + getBigInt(curr),
          0,
        );
        const exitingRateLimit = getBigInt(totalExitedValidators) - 1n;
<<<<<<< HEAD
        await sanityChecker.grantRole(
          await sanityChecker.EXITED_VALIDATORS_PER_DAY_LIMIT_MANAGER_ROLE(),
          admin.address,
        );
        await sanityChecker.setExitedValidatorsPerDayLimit(exitingRateLimit);
        expect((await sanityChecker.getOracleReportLimits()).exitedValidatorsPerDayLimit).to.be.equal(exitingRateLimit);
=======
        await sanityChecker.grantRole(await sanityChecker.CHURN_VALIDATORS_PER_DAY_LIMIT_MANAGER_ROLE(), admin.address);
        await sanityChecker.setChurnValidatorsPerDayLimit(exitingRateLimit);
        expect((await sanityChecker.getOracleReportLimits()).churnValidatorsPerDayLimit).to.equal(exitingRateLimit);
>>>>>>> 669d8e57
        await expect(oracle.connect(member1).submitReportData(reportFields, oracleVersion))
          .to.be.revertedWithCustomError(sanityChecker, "ExitedValidatorsLimitExceeded")
          .withArgs(exitingRateLimit, totalExitedValidators);
      });
    });

    context("delivers the data to corresponded contracts", () => {
      it("should call handleOracleReport on Lido", async () => {
        expect((await mockLido.getLastCall_handleOracleReport()).callCount).to.equal(0);
        await consensus.setTime(deadline);
        const tx = await oracle.connect(member1).submitReportData(reportFields, oracleVersion);
        await expect(tx).to.emit(oracle, "ProcessingStarted").withArgs(reportFields.refSlot, anyValue);

        const lastOracleReportToLido = await mockLido.getLastCall_handleOracleReport();

        expect(lastOracleReportToLido.callCount).to.equal(1);
        expect(lastOracleReportToLido.currentReportTimestamp).to.equal(
          GENESIS_TIME + reportFields.refSlot * SECONDS_PER_SLOT,
        );
        expect(lastOracleReportToLido.callCount).to.equal(1);
        expect(lastOracleReportToLido.currentReportTimestamp).to.equal(
          GENESIS_TIME + reportFields.refSlot * SECONDS_PER_SLOT,
        );

        expect(lastOracleReportToLido.clBalance).to.equal(reportFields.clBalanceGwei + "000000000");
        expect(lastOracleReportToLido.withdrawalVaultBalance).to.equal(reportFields.withdrawalVaultBalance);
        expect(lastOracleReportToLido.elRewardsVaultBalance).to.equal(reportFields.elRewardsVaultBalance);
        expect(lastOracleReportToLido.withdrawalFinalizationBatches.map(Number)).to.have.ordered.members(
          reportFields.withdrawalFinalizationBatches.map(Number),
        );
        expect(lastOracleReportToLido.simulatedShareRate).to.equal(reportFields.simulatedShareRate);
      });

      it("should call updateExitedValidatorsCountByStakingModule on StakingRouter", async () => {
        expect((await mockStakingRouter.lastCall_updateExitedKeysByModule()).callCount).to.equal(0);
        await consensus.setTime(deadline);
        const tx = await oracle.connect(member1).submitReportData(reportFields, oracleVersion);
        await expect(tx).to.emit(oracle, "ProcessingStarted").withArgs(reportFields.refSlot, anyValue);

        const lastOracleReportToStakingRouter = await mockStakingRouter.lastCall_updateExitedKeysByModule();

        expect(lastOracleReportToStakingRouter.callCount).to.equal(1);
        expect(lastOracleReportToStakingRouter.moduleIds.map(Number)).to.have.ordered.members(
          reportFields.stakingModuleIdsWithNewlyExitedValidators.map(Number),
        );
        expect(lastOracleReportToStakingRouter.exitedKeysCounts.map(Number)).to.have.ordered.members(
          reportFields.numExitedValidatorsByStakingModule.map(Number),
        );
      });

      it("does not calling StakingRouter.updateExitedKeysByModule if lists of exited validators is empty", async () => {
        const { newReportFields } = await prepareNextReportInNextFrame({
          ...reportFields,
          stakingModuleIdsWithNewlyExitedValidators: [],
          numExitedValidatorsByStakingModule: [],
        });
        const tx = await oracle.connect(member1).submitReportData(newReportFields, oracleVersion);
        await expect(tx).to.emit(oracle, "ProcessingStarted").withArgs(newReportFields.refSlot, anyValue);
        const lastOracleReportToStakingRouter = await mockStakingRouter.lastCall_updateExitedKeysByModule();
        expect(lastOracleReportToStakingRouter.callCount).to.equal(0);
      });

      it("should call handleConsensusLayerReport on legacyOracle", async () => {
        await oracle.connect(member1).submitReportData(reportFields, oracleVersion);
        const lastCall = await mockLegacyOracle.lastCall__handleConsensusLayerReport();
        expect(lastCall.totalCalls).to.equal(1);
        expect(lastCall.refSlot).to.equal(reportFields.refSlot);
        expect(lastCall.clBalance).to.equal(getBigInt(reportFields.clBalanceGwei) * ONE_GWEI);
        expect(lastCall.clValidators).to.equal(reportFields.numValidators);
      });

      it("should call onOracleReport on WithdrawalQueue", async () => {
        const prevProcessingRefSlot = await oracle.getLastProcessingRefSlot();
        await oracle.connect(member1).submitReportData(reportFields, oracleVersion);
        const currentProcessingRefSlot = await oracle.getLastProcessingRefSlot();
        const lastCall = await mockWithdrawalQueue.lastCall__onOracleReport();
        expect(lastCall.callCount).to.equal(1);
        expect(lastCall.isBunkerMode).to.equal(reportFields.isBunkerMode);
        expect(lastCall.prevReportTimestamp).to.equal(GENESIS_TIME + prevProcessingRefSlot * SECONDS_PER_SLOT);
        expect(lastCall.currentReportTimestamp).to.equal(GENESIS_TIME + currentProcessingRefSlot * SECONDS_PER_SLOT);
      });
    });

    context("warns when prev extra data has not been processed yet", () => {
      it("emits WarnExtraDataIncompleteProcessing", async () => {
        await consensus.setTime(deadline);
        const prevRefSlot = Number((await consensus.getCurrentFrame()).refSlot);
        await oracle.connect(member1).submitReportData(reportFields, oracleVersion);
        await consensus.advanceTimeToNextFrameStart();
        const nextRefSlot = Number((await consensus.getCurrentFrame()).refSlot);
        const tx = await consensus.connect(member1).submitReport(nextRefSlot, HASH_1, CONSENSUS_VERSION);
        await expect(tx)
          .to.emit(oracle, "WarnExtraDataIncompleteProcessing")
          .withArgs(prevRefSlot, 0, extraDataItems.length);
      });
    });

    context("enforces extra data format", () => {
      it("should revert on invalid extra data format", async () => {
        await consensus.setTime(deadline);
        await oracle.connect(member1).submitReportData(reportFields, oracleVersion);

        const nextRefSlot = reportFields.refSlot + SLOTS_PER_FRAME;
        const changedReportFields = {
          ...reportFields,
          refSlot: nextRefSlot,
          extraDataFormat: EXTRA_DATA_FORMAT_LIST + 1n,
        };
        const changedReportItems = getReportDataItems(changedReportFields);

        const changedReportHash = calcReportDataHash(changedReportItems);
        await consensus.advanceTimeToNextFrameStart();
        await consensus.connect(member1).submitReport(nextRefSlot, changedReportHash, CONSENSUS_VERSION);

        await expect(oracle.connect(member1).submitReportData(changedReportFields, oracleVersion))
          .to.be.revertedWithCustomError(oracle, "UnsupportedExtraDataFormat")
          .withArgs(EXTRA_DATA_FORMAT_LIST + 1n);
      });

      it("should revert on non-empty format but zero length", async () => {
        await consensus.setTime(deadline);
        const { refSlot } = await consensus.getCurrentFrame();
        const newReportFields = getReportFields({
          refSlot: refSlot,
          extraDataItemsCount: 0,
        });
        const newReportItems = getReportDataItems(newReportFields);
        const newReportHash = calcReportDataHash(newReportItems);
        await consensus.connect(member1).submitReport(refSlot, newReportHash, CONSENSUS_VERSION);
        await expect(
          oracle.connect(member1).submitReportData(newReportFields, oracleVersion),
        ).to.be.revertedWithCustomError(oracle, "ExtraDataItemsCountCannotBeZeroForNonEmptyData");
      });

      it("should revert on non-empty format but zero hash", async () => {
        await consensus.setTime(deadline);
        const { refSlot } = await consensus.getCurrentFrame();
        const newReportFields = getReportFields({
          refSlot: refSlot,
          extraDataHash: ZeroHash,
        });
        const newReportItems = getReportDataItems(newReportFields);
        const newReportHash = calcReportDataHash(newReportItems);
        await consensus.connect(member1).submitReport(refSlot, newReportHash, CONSENSUS_VERSION);
        await expect(
          oracle.connect(member1).submitReportData(newReportFields, oracleVersion),
        ).to.be.revertedWithCustomError(oracle, "ExtraDataHashCannotBeZeroForNonEmptyData");
      });
    });

    context("enforces zero extraData fields for the empty format", () => {
      it("should revert for non empty ExtraDataHash", async () => {
        await consensus.setTime(deadline);
        const { refSlot } = await consensus.getCurrentFrame();
        const nonZeroHash = keccakFromString("nonZeroHash");
        const newReportFields = getReportFields({
          refSlot: refSlot,
          isBunkerMode: false,
          extraDataFormat: EXTRA_DATA_FORMAT_EMPTY,
          extraDataHash: nonZeroHash,
          extraDataItemsCount: 0,
        });
        const newReportItems = getReportDataItems(newReportFields);
        const newReportHash = calcReportDataHash(newReportItems);
        await consensus.connect(member1).submitReport(refSlot, newReportHash, CONSENSUS_VERSION);
        await expect(oracle.connect(member1).submitReportData(newReportFields, oracleVersion))
          .to.be.revertedWithCustomError(oracle, "UnexpectedExtraDataHash")
          .withArgs(ZeroHash, nonZeroHash);
      });

      it("should revert for non zero ExtraDataLength", async () => {
        await consensus.setTime(deadline);
        const { refSlot } = await consensus.getCurrentFrame();
        const newReportFields = getReportFields({
          refSlot: refSlot,
          isBunkerMode: false,
          extraDataFormat: EXTRA_DATA_FORMAT_EMPTY,
          extraDataHash: ZeroHash,
          extraDataItemsCount: 10,
        });
        const newReportItems = getReportDataItems(newReportFields);
        const newReportHash = calcReportDataHash(newReportItems);
        await consensus.connect(member1).submitReport(refSlot, newReportHash, CONSENSUS_VERSION);
        await expect(oracle.connect(member1).submitReportData(newReportFields, oracleVersion))
          .to.be.revertedWithCustomError(oracle, "UnexpectedExtraDataItemsCount")
          .withArgs(0, 10);
      });
    });

    context("ExtraDataProcessingState", () => {
      it("should be empty from start", async () => {
        const data = await oracle.getExtraDataProcessingState();
        expect(data.refSlot).to.equal(0);
        expect(data.dataFormat).to.equal(0);
        expect(data.itemsCount).to.equal(0);
        expect(data.itemsProcessed).to.equal(0);
        expect(data.lastSortingKey).to.equal(0);
        expect(data.dataHash).to.equal(ZeroHash);
      });

      it("should be filled with report data after submitting", async () => {
        await oracle.connect(member1).submitReportData(reportFields, oracleVersion);
        const data = await oracle.getExtraDataProcessingState();
        expect(data.refSlot).to.equal(reportFields.refSlot);
        expect(data.dataFormat).to.equal(reportFields.extraDataFormat);
        expect(data.itemsCount).to.equal(reportFields.extraDataItemsCount);
        expect(data.itemsProcessed).to.equal(0);
        expect(data.lastSortingKey).to.equal(0);
        expect(data.dataHash).to.equal(reportFields.extraDataHash);
      });
    });
  });
});<|MERGE_RESOLUTION|>--- conflicted
+++ resolved
@@ -383,13 +383,8 @@
           .grantRole(await sanityChecker.MAX_ITEMS_PER_EXTRA_DATA_TRANSACTION_ROLE(), admin.address);
         await sanityChecker.connect(admin).setMaxItemsPerExtraDataTransaction(MAX_ITEMS_PER_EXTRA_DATA_TRANSACTION);
 
-<<<<<<< HEAD
-        expect((await sanityChecker.getOracleReportLimits()).maxItemsPerExtraDataTransaction).to.be.equal(
+        expect((await sanityChecker.getOracleReportLimits()).maxItemsPerExtraDataTransaction).to.equal(
           MAX_ITEMS_PER_EXTRA_DATA_TRANSACTION,
-=======
-        expect((await sanityChecker.getOracleReportLimits()).maxAccountingExtraDataListItemsCount).to.equal(
-          MAX_ACCOUNTING_EXTRA_DATA_LIMIT,
->>>>>>> 669d8e57
         );
 
         await oracle.connect(member1).submitReportData(reportFields, oracleVersion);
@@ -403,13 +398,8 @@
           .grantRole(await sanityChecker.MAX_ITEMS_PER_EXTRA_DATA_TRANSACTION_ROLE(), admin.address);
         await sanityChecker.connect(admin).setMaxItemsPerExtraDataTransaction(MAX_ITEMS_PER_EXTRA_DATA_TRANSACTION);
 
-<<<<<<< HEAD
-        expect((await sanityChecker.getOracleReportLimits()).maxItemsPerExtraDataTransaction).to.be.equal(
+        expect((await sanityChecker.getOracleReportLimits()).maxItemsPerExtraDataTransaction).to.equal(
           MAX_ITEMS_PER_EXTRA_DATA_TRANSACTION,
-=======
-        expect((await sanityChecker.getOracleReportLimits()).maxAccountingExtraDataListItemsCount).to.equal(
-          MAX_ACCOUNTING_EXTRA_DATA_LIMIT,
->>>>>>> 669d8e57
         );
 
         await oracle.connect(member1).submitReportData(reportFields, oracleVersion);
@@ -446,18 +436,12 @@
           0,
         );
         const exitingRateLimit = getBigInt(totalExitedValidators) - 1n;
-<<<<<<< HEAD
         await sanityChecker.grantRole(
           await sanityChecker.EXITED_VALIDATORS_PER_DAY_LIMIT_MANAGER_ROLE(),
           admin.address,
         );
         await sanityChecker.setExitedValidatorsPerDayLimit(exitingRateLimit);
-        expect((await sanityChecker.getOracleReportLimits()).exitedValidatorsPerDayLimit).to.be.equal(exitingRateLimit);
-=======
-        await sanityChecker.grantRole(await sanityChecker.CHURN_VALIDATORS_PER_DAY_LIMIT_MANAGER_ROLE(), admin.address);
-        await sanityChecker.setChurnValidatorsPerDayLimit(exitingRateLimit);
-        expect((await sanityChecker.getOracleReportLimits()).churnValidatorsPerDayLimit).to.equal(exitingRateLimit);
->>>>>>> 669d8e57
+        expect((await sanityChecker.getOracleReportLimits()).exitedValidatorsPerDayLimit).to.equal(exitingRateLimit);
         await expect(oracle.connect(member1).submitReportData(reportFields, oracleVersion))
           .to.be.revertedWithCustomError(sanityChecker, "ExitedValidatorsLimitExceeded")
           .withArgs(exitingRateLimit, totalExitedValidators);
