--- conflicted
+++ resolved
@@ -14,7 +14,6 @@
   HASH_2,
   CONSENSUS_VERSION,
   computeEpochFirstSlotAt,
-  computeNextRefSlotFromRefSlot,
   computeDeadlineFromRefSlot,
   deployBaseOracle,
 } = require('./base-oracle-deploy.test')
@@ -88,14 +87,8 @@
         admin,
         { from: admin }
       )
-<<<<<<< HEAD
-      await wrongConsensusContract.setCurrentFrame(10, 1, 2000)
-      await consensus.submitReportAsConsensus(HASH_1, initialRefSlot, computeDeadlineFromRefSlot(initialRefSlot))
-      await baseOracle.startProcessing()
-=======
 
       await wrongConsensusContract.setInitialRefSlot(processingRefSlot - 1)
->>>>>>> ef42d996
 
       await assert.revertsWithCustomError(
         baseOracle.setConsensusContract(wrongConsensusContract.address),
@@ -114,13 +107,7 @@
         admin,
         { from: admin }
       )
-<<<<<<< HEAD
-
-      const nextRefSlot = computeNextRefSlotFromRefSlot(initialRefSlot)
-      await newConsensusContract.setCurrentFrame(10, nextRefSlot, computeDeadlineFromRefSlot(nextRefSlot))
-=======
       await newConsensusContract.setInitialRefSlot(initialRefSlot)
->>>>>>> ef42d996
       const tx = await baseOracle.setConsensusContract(newConsensusContract.address)
       assert.emits(tx, 'ConsensusHashContractSet', { addr: newConsensusContract.address, prevAddr: consensus.address })
       const addressAtStorage = await baseOracle.getConsensusContract()
