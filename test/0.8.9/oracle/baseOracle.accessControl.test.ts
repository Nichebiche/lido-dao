--- conflicted
+++ resolved
@@ -93,11 +93,7 @@
       await oracle.grantRole(role, manager);
       await oracle.connect(manager).setConsensusVersion(3);
 
-<<<<<<< HEAD
-      expect(await oracle.getConsensusVersion()).to.be.equal(3);
-=======
-      expect(await oracle.getConsensusVersion()).to.equal(2);
->>>>>>> 669d8e57
+      expect(await oracle.getConsensusVersion()).to.equal(3);
     });
   });
 
