--- conflicted
+++ resolved
@@ -27,12 +27,8 @@
   let managersRoster: Record<string, HardhatEthersSigner[]>;
 
   const defaultLimitsList = {
-<<<<<<< HEAD
     exitedValidatorsPerDayLimit: 55,
-=======
-    churnValidatorsPerDayLimit: 55,
     deprecatedOneOffCLBalanceDecreaseBPLimit: 0,
->>>>>>> 8edf7232
     annualBalanceIncreaseBPLimit: 10_00, // 10%
     simulatedShareRateDeviationBPLimit: 2_50, // 2.5%
     maxValidatorExitRequestsPerReport: 2000,
@@ -145,12 +141,8 @@
   describe("setOracleReportLimits()", () => {
     it("sets limits correctly", async () => {
       const newLimitsList = {
-<<<<<<< HEAD
         exitedValidatorsPerDayLimit: 50,
-=======
-        churnValidatorsPerDayLimit: 50,
         deprecatedOneOffCLBalanceDecreaseBPLimit: 0,
->>>>>>> 8edf7232
         annualBalanceIncreaseBPLimit: 15_00,
         simulatedShareRateDeviationBPLimit: 1_50, // 1.5%
         maxValidatorExitRequestsPerReport: 3000,
@@ -1276,11 +1268,7 @@
         ),
       )
         .to.be.revertedWithCustomError(oracleReportSanityChecker, "IncorrectAppearedValidators")
-<<<<<<< HEAD
         .withArgs(newAppearedLimit + 1);
-=======
-        .withArgs(churnLimit, churnLimit + 1);
->>>>>>> 8edf7232
     });
   });
 
