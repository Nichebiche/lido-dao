--- conflicted
+++ resolved
@@ -55,31 +55,19 @@
   beforeEach('deploy dao and app', async () => {
     const { dao, acl } = await newDao(appManager)
 
-<<<<<<< HEAD
-    // token
-    let proxyAddress = await newApp(dao, 'steth', stEthBase.address, appManager)
-    token = await StETH.at(proxyAddress)
-    await token.initialize()
-
     // StakingProvidersRegistry
-    proxyAddress = await newApp(dao, 'staking-providers-registry', stakingProvidersRegistryBase.address, appManager)
+    let proxyAddress = await newApp(dao, 'staking-providers-registry', stakingProvidersRegistryBase.address, appManager)
     sps = await StakingProvidersRegistry.at(proxyAddress)
     await sps.initialize()
-=======
-    // StakingProvidersRegistry
-    let proxyAddress = await newApp(dao, 'staking-providers-registry', stakingProvidersRegistryBase.address, appManager);
-    sps = await StakingProvidersRegistry.at(proxyAddress);
-    await sps.initialize();
->>>>>>> 9a1728e3
 
     // Instantiate a proxy for the app, using the base contract as its logic implementation.
     proxyAddress = await newApp(dao, 'depool', appBase.address, appManager)
     app = await DePool.at(proxyAddress)
 
     // token
-    proxyAddress = await newApp(dao, 'steth', stEthBase.address, appManager);
-    token = await StETH.at(proxyAddress);
-    await token.initialize(app.address);
+    proxyAddress = await newApp(dao, 'steth', stEthBase.address, appManager)
+    token = await StETH.at(proxyAddress)
+    await token.initialize(app.address)
 
     // Set up the app's permissions.
     await acl.createPermission(voting, app.address, await app.PAUSE_ROLE(), appManager, { from: appManager })
@@ -231,13 +219,13 @@
     )
 
     // +1 ETH
-<<<<<<< HEAD
     await web3.eth.sendTransaction({ to: app.address, from: user1, value: ETH(1) })
     await checkStat({ deposited: 0, remote: 0 })
     assertBn(await validatorRegistration.totalCalls(), 0)
     assertBn(await app.getTotalControlledEther(), ETH(1))
     assertBn(await app.getBufferedEther(), ETH(1))
     assertBn(await token.balanceOf(user1), tokens(1))
+    assertBn(await token.totalSupply(), tokens(1))
 
     // +2 ETH
     await app.submit(ZERO_ADDRESS, { from: user2, value: ETH(2) }) // another form of a deposit call
@@ -246,6 +234,7 @@
     assertBn(await app.getTotalControlledEther(), ETH(3))
     assertBn(await app.getBufferedEther(), ETH(3))
     assertBn(await token.balanceOf(user2), tokens(2))
+    assertBn(await token.totalSupply(), tokens(3))
 
     // +30 ETH
     await web3.eth.sendTransaction({ to: app.address, from: user3, value: ETH(30) })
@@ -255,6 +244,7 @@
     assertBn(await token.balanceOf(user1), tokens(1))
     assertBn(await token.balanceOf(user2), tokens(2))
     assertBn(await token.balanceOf(user3), tokens(30))
+    assertBn(await token.totalSupply(), tokens(33))
 
     assertBn(await validatorRegistration.totalCalls(), 1)
     const c0 = await validatorRegistration.calls.call(0)
@@ -262,41 +252,6 @@
     assert.equal(c0.withdrawal_credentials, pad('0x0202', 32))
     assert.equal(c0.signature, pad('0x01', 96))
     assertBn(c0.value, ETH(32))
-=======
-    await web3.eth.sendTransaction({to: app.address, from: user1, value: ETH(1)});
-    await checkStat({deposited: 0, remote: 0});
-    assertBn(await validatorRegistration.totalCalls(), 0);
-    assertBn(await app.getTotalControlledEther(), ETH(1));
-    assertBn(await app.getBufferedEther(), ETH(1));
-    assertBn(await token.balanceOf(user1), tokens(1));
-    assertBn(await token.totalSupply(), tokens(1));
-
-    // +2 ETH
-    await app.submit(ZERO_ADDRESS, {from: user2, value: ETH(2)});     // another form of a deposit call
-    await checkStat({deposited: 0, remote: 0});
-    assertBn(await validatorRegistration.totalCalls(), 0);
-    assertBn(await app.getTotalControlledEther(), ETH(3));
-    assertBn(await app.getBufferedEther(), ETH(3));
-    assertBn(await token.balanceOf(user2), tokens(2));
-    assertBn(await token.totalSupply(), tokens(3));
-
-    // +30 ETH
-    await web3.eth.sendTransaction({to: app.address, from: user3, value: ETH(30)});
-    await checkStat({deposited: ETH(32), remote: 0});
-    assertBn(await app.getTotalControlledEther(), ETH(33));
-    assertBn(await app.getBufferedEther(), ETH(1));
-    assertBn(await token.balanceOf(user1), tokens(1));
-    assertBn(await token.balanceOf(user2), tokens(2));
-    assertBn(await token.balanceOf(user3), tokens(30));
-    assertBn(await token.totalSupply(), tokens(33));
-
-    assertBn(await validatorRegistration.totalCalls(), 1);
-    const c0 = await validatorRegistration.calls.call(0);
-    assert.equal(c0.pubkey, pad("0x010203", 48));
-    assert.equal(c0.withdrawal_credentials, pad("0x0202", 32));
-    assert.equal(c0.signature, pad("0x01", 96));
-    assertBn(c0.value, ETH(32));
->>>>>>> 9a1728e3
 
     // +100 ETH
     await web3.eth.sendTransaction({ to: app.address, from: user1, value: ETH(100) })
@@ -472,48 +427,30 @@
     // down
     await oracle.reportEther2(100, ETH(15))
 
-<<<<<<< HEAD
     await checkStat({ deposited: ETH(32), remote: ETH(15) })
     assertBn(await validatorRegistration.totalCalls(), 1)
     assertBn(await app.getTotalControlledEther(), ETH(17))
     assertBn(await app.getBufferedEther(), ETH(2))
-    assertBn(await token.totalSupply(), tokens(34))
-=======
-    await checkStat({deposited: ETH(32), remote: ETH(15)});
-    assertBn(await validatorRegistration.totalCalls(), 1);
-    assertBn(await app.getTotalControlledEther(), ETH(17));
-    assertBn(await app.getBufferedEther(), ETH(2));
-    assertBn(await token.totalSupply(), tokens(17));
->>>>>>> 9a1728e3
+    assertBn(await token.totalSupply(), tokens(17))
 
     // deposit, ratio is 0.5
     await web3.eth.sendTransaction({ to: app.address, from: user1, value: ETH(2) })
 
-<<<<<<< HEAD
     await checkStat({ deposited: ETH(32), remote: ETH(15) })
     assertBn(await validatorRegistration.totalCalls(), 1)
     assertBn(await app.getTotalControlledEther(), ETH(19))
     assertBn(await app.getBufferedEther(), ETH(4))
-    assertBn(await token.balanceOf(user1), tokens(4))
-    assertBn(await token.totalSupply(), tokens(38))
-=======
-    await checkStat({deposited: ETH(32), remote: ETH(15)});
-    assertBn(await validatorRegistration.totalCalls(), 1);
-    assertBn(await app.getTotalControlledEther(), ETH(19));
-    assertBn(await app.getBufferedEther(), ETH(4));
-    assertBn(await token.balanceOf(user1), tokens(2));
-    assertBn(await token.totalSupply(), tokens(19));
->>>>>>> 9a1728e3
+    assertBn(await token.balanceOf(user1), tokens(2))
+    assertBn(await token.totalSupply(), tokens(19))
 
     // up
     await oracle.reportEther2(200, ETH(72))
 
-<<<<<<< HEAD
     await checkStat({ deposited: ETH(32), remote: ETH(72) })
     assertBn(await validatorRegistration.totalCalls(), 1)
     assertBn(await app.getTotalControlledEther(), ETH(76))
     assertBn(await app.getBufferedEther(), ETH(4))
-    assertBn(await token.totalSupply(), tokens(38))
+    assertBn(await token.totalSupply(), tokens(76))
 
     // 2nd deposit, ratio is 2
     await web3.eth.sendTransaction({ to: app.address, from: user3, value: ETH(2) })
@@ -522,29 +459,10 @@
     assertBn(await validatorRegistration.totalCalls(), 1)
     assertBn(await app.getTotalControlledEther(), ETH(78))
     assertBn(await app.getBufferedEther(), ETH(6))
-    assertBn(await token.balanceOf(user1), tokens(4))
-    assertBn(await token.balanceOf(user3), tokens(1))
-    assertBn(await token.totalSupply(), tokens(39))
-  })
-=======
-    await checkStat({deposited: ETH(32), remote: ETH(72)});
-    assertBn(await validatorRegistration.totalCalls(), 1);
-    assertBn(await app.getTotalControlledEther(), ETH(76));
-    assertBn(await app.getBufferedEther(), ETH(4));
-    assertBn(await token.totalSupply(), tokens(76));
-
-    // 2nd deposit, ratio is 2
-    await web3.eth.sendTransaction({to: app.address, from: user3, value: ETH(2)});
-
-    await checkStat({deposited: ETH(32), remote: ETH(72)});
-    assertBn(await validatorRegistration.totalCalls(), 1);
-    assertBn(await app.getTotalControlledEther(), ETH(78));
-    assertBn(await app.getBufferedEther(), ETH(6));
-    assertBn(await token.balanceOf(user1), tokens(8));
-    assertBn(await token.balanceOf(user3), tokens(2));
-    assertBn(await token.totalSupply(), tokens(78));
-  });
->>>>>>> 9a1728e3
+    assertBn(await token.balanceOf(user1), tokens(8))
+    assertBn(await token.balanceOf(user3), tokens(2))
+    assertBn(await token.totalSupply(), tokens(78))
+  })
 
   it('can stop and resume', async () => {
     await sps.addStakingProvider('1', ADDRESS_1, UNLIMITED, { from: voting })
@@ -580,7 +498,6 @@
   })
 
   it('rewards distribution works in a simple case', async () => {
-<<<<<<< HEAD
     await sps.addStakingProvider('1', ADDRESS_1, UNLIMITED, { from: voting })
     await sps.addStakingProvider('2', ADDRESS_2, UNLIMITED, { from: voting })
 
@@ -601,31 +518,9 @@
 
     await oracle.reportEther2(300, ETH(36))
     await checkStat({ deposited: ETH(32), remote: ETH(36) })
-    assertBn(div15(await token.totalSupply()), 35888)
-    await checkRewards({ treasury: 566, insurance: 377, sp: 944 })
-  })
-=======
-    await sps.addStakingProvider("1", ADDRESS_1, UNLIMITED, {from: voting});
-    await sps.addStakingProvider("2", ADDRESS_2, UNLIMITED, {from: voting});
-
-    await app.setWithdrawalCredentials(pad("0x0202", 32), {from: voting});
-    await sps.addSigningKeys(0, 1, pad("0x010203", 48), pad("0x01", 96), {from: voting});
-    await sps.addSigningKeys(0, 3,
-        hexConcat(pad("0x010204", 48), pad("0x010205", 48), pad("0x010206", 48)),
-        hexConcat(pad("0x01", 96), pad("0x01", 96), pad("0x01", 96)),
-        {from: voting});
-
-    await app.setFee(5000, {from: voting});
-    await app.setFeeDistribution(3000, 2000, 5000, {from: voting});
-
-    await web3.eth.sendTransaction({to: app.address, from: user2, value: ETH(34)});
-
-    await oracle.reportEther2(300, ETH(36));
-    await checkStat({deposited: ETH(32), remote: ETH(36)});
-    assertBn(await token.totalSupply(), tokens(38)); // remote + buffered
-    await checkRewards({treasury: 569, insurance: 385, sp: 974});
-  });
->>>>>>> 9a1728e3
+    assertBn(await token.totalSupply(), tokens(38)) // remote + buffered
+    await checkRewards({ treasury: 569, insurance: 385, sp: 974 })
+  })
 
   it('rewards distribution works', async () => {
     await sps.addStakingProvider('1', ADDRESS_1, UNLIMITED, { from: voting })
@@ -648,16 +543,10 @@
     // some slashing occured
     await oracle.reportEther2(100, ETH(30))
 
-<<<<<<< HEAD
     await checkStat({ deposited: ETH(32), remote: ETH(30) })
-    assertBn(await token.totalSupply(), tokens(34))
+    // ToDo check buffer=2
+    assertBn(await token.totalSupply(), tokens(32)) // 30 remote (slashed) + 2 buffered = 32
     await checkRewards({ treasury: 0, insurance: 0, sp: 0 })
-=======
-    await checkStat({deposited: ETH(32), remote: ETH(30)});
-    //ToDo check buffer=2
-    assertBn(await token.totalSupply(), tokens(32)); //30 remote (slashed) + 2 buffered = 32
-    await checkRewards({treasury: 0, insurance: 0, sp: 0});
->>>>>>> 9a1728e3
 
     // back to normal
     await oracle.reportEther2(200, ETH(32))
@@ -665,19 +554,11 @@
     await checkRewards({ treasury: 0, insurance: 0, sp: 0 })
 
     // now some rewards are here
-<<<<<<< HEAD
     await oracle.reportEther2(300, ETH(36))
     await checkStat({ deposited: ETH(32), remote: ETH(36) })
-    assertBn(div15(await token.totalSupply()), 35888)
-    await checkRewards({ treasury: 566, insurance: 377, sp: 944 })
-  })
-=======
-    await oracle.reportEther2(300, ETH(36));
-    await checkStat({deposited: ETH(32), remote: ETH(36)});
-    assertBn(await token.totalSupply(), tokens(38));
-    await checkRewards({treasury: 569, insurance: 385, sp: 974});
-  });
->>>>>>> 9a1728e3
+    assertBn(await token.totalSupply(), tokens(38))
+    await checkRewards({ treasury: 569, insurance: 385, sp: 974 })
+  })
 
   it('deposits accounted properly during rewards distribution', async () => {
     await sps.addStakingProvider('1', ADDRESS_1, UNLIMITED, { from: voting })
@@ -690,27 +571,15 @@
     await app.setFeeDistribution(3000, 2000, 5000, { from: voting })
 
     // Only 32 ETH deposited
-<<<<<<< HEAD
     await web3.eth.sendTransaction({ to: app.address, from: user3, value: ETH(32) })
     await web3.eth.sendTransaction({ to: app.address, from: user3, value: ETH(32) })
     assertBn(await token.totalSupply(), tokens(64))
 
     await oracle.reportEther2(300, ETH(36))
     await checkStat({ deposited: ETH(32), remote: ETH(36) })
-    assertBn(div15(await token.totalSupply()), 65939)
-    await checkRewards({ treasury: 581, insurance: 387, sp: 969 })
-  })
-=======
-    await web3.eth.sendTransaction({to: app.address, from: user3, value: ETH(32)});
-    await web3.eth.sendTransaction({to: app.address, from: user3, value: ETH(32)});
-    assertBn(await token.totalSupply(), tokens(64));
-
-    await oracle.reportEther2(300, ETH(36));
-    await checkStat({deposited: ETH(32), remote: ETH(36)});
-    assertBn(await token.totalSupply(), tokens(68));
-    await checkRewards({treasury: 582, insurance: 391, sp: 985});
-  });
->>>>>>> 9a1728e3
+    assertBn(await token.totalSupply(), tokens(68))
+    await checkRewards({ treasury: 582, insurance: 391, sp: 985 })
+  })
 
   it('SP filtering during deposit works when doing a huge deposit', async () => {
     await app.setWithdrawalCredentials(pad('0x0202', 32), { from: voting })
