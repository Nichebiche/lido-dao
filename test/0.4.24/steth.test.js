const { assert } = require('chai')
const { newDao, newApp } = require('./helpers/dao')
const { assertBn, assertRevert, assertEvent, assertAmountOfEvents } = require('@aragon/contract-helpers-test/src/asserts')
const { ONE_DAY, ZERO_ADDRESS, MAX_UINT64, bn, getEventArgument, injectWeb3, injectArtifacts } = require('@aragon/contract-helpers-test')

const StETH = artifacts.require('StETH')
const DePoolMock = artifacts.require('DePoolMock');

const tokens = (value) => web3.utils.toWei(value + '', 'ether')

contract('StETH', ([appManager, pool, user1, user2, user3, nobody]) => {
  let dePool, dePoolBase, stEth, stEthBase

  before('deploy base app', async () => {
    // Deploy the app's base contract.
<<<<<<< HEAD
    appBase = await StETH.new()
  })
=======
    stEthBase = await StETH.new()
    dePoolBase = await DePoolMock.new();
  });
>>>>>>> 9a1728e3

  beforeEach('deploy dao and app', async () => {
    const { dao, acl } = await newDao(appManager)

<<<<<<< HEAD
    // Instantiate a proxy for the app, using the base contract as its logic implementation.
    const proxyAddress = await newApp(dao, 'steth', appBase.address, appManager)
    app = await StETH.at(proxyAddress)

    // Set up the app's permissions.
    await acl.createPermission(pool, app.address, await app.PAUSE_ROLE(), appManager, { from: appManager })
    await acl.createPermission(pool, app.address, await app.MINT_ROLE(), appManager, { from: appManager })
    await acl.createPermission(pool, app.address, await app.BURN_ROLE(), appManager, { from: appManager })

    // Initialize the app's proxy.
    await app.initialize()
    token = app

    // Mint some tokens
    await app.mint(user1, tokens(1000), { from: pool })
  })

  it('ERC20 info is accessible', async () => {
    assert.equal(await app.name(), 'Liquid staked Ether 2.0')
    assert.equal(await app.symbol(), 'StETH')
    assert.equal(await app.decimals(), 18)
  })

  it('ERC20 methods are supported', async () => {
    assertBn(await token.totalSupply({ from: nobody }), tokens(1000))
    assertBn(await token.balanceOf(user1, { from: nobody }), tokens(1000))

    // transfer
    await token.transfer(user2, tokens(2), { from: user1 })
    assertBn(await token.balanceOf(user1, { from: nobody }), tokens(998))
    assertBn(await token.balanceOf(user2, { from: nobody }), tokens(2))

    await assertRevert(token.transfer(user2, tokens(2), { from: user3 }))
    await assertRevert(token.transfer(user3, tokens(2000), { from: user1 }))

    // approve
    await token.approve(user2, tokens(3), { from: user1 })
    assertBn(await token.allowance(user1, user2, { from: nobody }), tokens(3))
    await token.transferFrom(user1, user3, tokens(2), { from: user2 })
    assertBn(await token.allowance(user1, user2, { from: nobody }), tokens(1))
    assertBn(await token.balanceOf(user1, { from: nobody }), tokens(996))
    assertBn(await token.balanceOf(user2, { from: nobody }), tokens(2))
    assertBn(await token.balanceOf(user3, { from: nobody }), tokens(2))

    await assertRevert(token.transferFrom(user1, user3, tokens(2), { from: user2 }))
    await assertRevert(token.transferFrom(user2, user3, tokens(2), { from: user2 }))
    await assertRevert(token.transferFrom(user1, user3, tokens(2), { from: user3 }))
    await assertRevert(token.transferFrom(user2, user3, tokens(2), { from: user3 }))
  })

  it('minting works', async () => {
    await token.mint(user1, tokens(12), { from: pool })
    await token.mint(user2, tokens(4), { from: pool })
    assertBn(await token.totalSupply(), tokens(1016))
    assertBn(await token.balanceOf(user1, { from: nobody }), tokens(1012))
    assertBn(await token.balanceOf(user2, { from: nobody }), tokens(4))

    for (const acc of [user1, user2, user3, nobody]) await assertRevert(token.mint(user2, tokens(4), { from: acc }), 'APP_AUTH_FAILED')
  })

  it('stop/resume works', async () => {
    await token.transfer(user2, tokens(2), { from: user1 })
    assert.equal(await token.isStopped(), false)

    await assertRevert(token.stop({ from: user1 }))
    await token.stop({ from: pool })
    await assertRevert(token.stop({ from: pool }))
    assert(await token.isStopped())

    await assertRevert(token.transfer(user2, tokens(2), { from: user1 }), 'CONTRACT_IS_STOPPED')
    await assertRevert(token.transfer(user2, tokens(2), { from: user3 }))
    await assertRevert(token.transferFrom(user1, user3, tokens(2), { from: user2 }))

    await assertRevert(token.resume({ from: user1 }))
    await token.resume({ from: pool })
    await assertRevert(token.resume({ from: pool }))
    assert.equal(await token.isStopped(), false)

    await token.transfer(user2, tokens(2), { from: user1 })
    assertBn(await token.balanceOf(user1, { from: nobody }), tokens(996))
    assertBn(await token.balanceOf(user2, { from: nobody }), tokens(4))
  })

  it('burning works', async () => {
    await token.transfer(user2, tokens(2), { from: user1 })

    await token.burn(user1, tokens(2), { from: pool })
    await token.burn(user2, tokens(1), { from: pool })

    assertBn(await token.totalSupply(), tokens(997))
    assertBn(await token.balanceOf(user1, { from: nobody }), tokens(996))
    assertBn(await token.balanceOf(user2, { from: nobody }), tokens(1))

    for (const acc of [user1, user2, user3, nobody]) {
      await assertRevert(token.burn(user1, tokens(4), { from: acc }), 'APP_AUTH_FAILED')
      await assertRevert(token.burn(user3, tokens(4), { from: acc }), 'APP_AUTH_FAILED')
    }

    await assertRevert(token.burn(user2, tokens(4), { from: pool }))

    await token.burn(user1, tokens(96), { from: pool })
    await token.burn(user2, tokens(1), { from: pool })

    assertBn(await token.totalSupply(), tokens(900))
    assertBn(await token.balanceOf(user1, { from: nobody }), tokens(900))
    assertBn(await token.balanceOf(user2, { from: nobody }), 0)
  })
})
=======
    const stEthProxyAddress = await newApp(dao, 'steth', stEthBase.address, appManager);
    stEth = await StETH.at(stEthProxyAddress);

    // Set up the permissions for token management
    await acl.createPermission(pool, stEth.address, await stEth.PAUSE_ROLE(), appManager, {from: appManager});
    await acl.createPermission(pool, stEth.address, await stEth.MINT_ROLE(), appManager, {from: appManager});
    await acl.createPermission(pool, stEth.address, await stEth.BURN_ROLE(), appManager, {from: appManager});

    const dePoolProxyAddress = await newApp(dao, 'depool', dePoolBase.address, appManager);
    dePool = await DePoolMock.at(dePoolProxyAddress);

    // Initialize the app's proxy.
    await stEth.initialize(dePool.address);
    await dePool.initialize(stEth.address);

  });

  it('ERC20 info is accessible', async () => {
    assert.equal(await stEth.name(), "Liquid staked Ether 2.0");
    assert.equal(await stEth.symbol(), "StETH");
    assert.equal(await stEth.decimals(), 18);
    assertBn(await stEth.totalSupply(), tokens(0));
    assertBn(await stEth.balanceOf(user1), tokens(0));
  });

  context('with non-zero supply', async () => {
    beforeEach(async () => {
      await stEth.mint(user1, tokens(1000), { from: pool });
      await dePool.setTotalControlledEther(tokens(1000));
    });
    it('ERC20 methods behave correctly', async () => {
      assertBn(await stEth.totalSupply({ from: nobody }), tokens(1000));
      assertBn(await stEth.balanceOf(user1, { from: nobody }), tokens(1000));

      // transfer
      await stEth.transfer(user2, tokens(2), { from: user1 });
      assertBn(await stEth.balanceOf(user1, { from: nobody }), tokens(998));
      assertBn(await stEth.balanceOf(user2, { from: nobody }), tokens(2));

      await assertRevert(stEth.transfer(user2, tokens(2), { from: user3 }));
      await assertRevert(stEth.transfer(user3, tokens(2000), { from: user1 }));

      // approve
      await stEth.approve(user2, tokens(3), { from: user1 });
      assertBn(await stEth.allowance(user1, user2, { from: nobody }), tokens(3));
      await stEth.transferFrom(user1, user3, tokens(2), { from: user2 });
      assertBn(await stEth.allowance(user1, user2, { from: nobody }), tokens(1));
      assertBn(await stEth.balanceOf(user1, { from: nobody }), tokens(996));
      assertBn(await stEth.balanceOf(user2, { from: nobody }), tokens(2));
      assertBn(await stEth.balanceOf(user3, { from: nobody }), tokens(2));

      await assertRevert(stEth.transferFrom(user1, user3, tokens(2), { from: user2 }));
      await assertRevert(stEth.transferFrom(user2, user3, tokens(2), { from: user2 }));
      await assertRevert(stEth.transferFrom(user1, user3, tokens(2), { from: user3 }));
      await assertRevert(stEth.transferFrom(user2, user3, tokens(2), { from: user3 }));
    });

    it('burning redistributes tokens', async () => {
      // user1 already had 1000 tokens
      // 1000 + 1000 = 2000
      await stEth.mint(user2, tokens(1000), { from: pool });
      await dePool.setTotalControlledEther(tokens(2000)); //assume this is done by depool

      await stEth.burn(user1, tokens(2), {from: pool});
      assertBn(await stEth.totalSupply(), tokens(2000));

      assertBn(await stEth.balanceOf(user1, {from: nobody}), '997999999999999999999');
      assertBn(await stEth.balanceOf(user2, {from: nobody}), tokens(1002));
    });

    it('minting works', async () => {
      await stEth.mint(user1, tokens(12), {from: pool});
      await dePool.setTotalControlledEther(tokens(1012)); //done dy depool
      await stEth.mint(user2, tokens(4), {from: pool});
      await dePool.setTotalControlledEther(tokens(1016)); //done dy depool
      assertBn(await stEth.totalSupply(), tokens(1016));
      assertBn(await stEth.balanceOf(user1, {from: nobody}), tokens(1012));
      assertBn(await stEth.balanceOf(user2, {from: nobody}), tokens(4));

      for (const acc of [user1, user2, user3, nobody])
          await assertRevert(stEth.mint(user2, tokens(4), {from: acc}), 'APP_AUTH_FAILED');
    });
    it('stop/resume works', async () => {
      await stEth.transfer(user2, tokens(2), {from: user1});
      assert.equal(await stEth.isStopped(), false);

      await assertRevert(stEth.stop({from: user1}));
      await stEth.stop({from: pool});
      await assertRevert(stEth.stop({from: pool}));
      assert(await stEth.isStopped());
      //ToDo check other funcs decorated as whenNotStopped
      await assertRevert(stEth.transfer(user2, tokens(2), {from: user1}), 'CONTRACT_IS_STOPPED');
      await assertRevert(stEth.transfer(user2, tokens(2), {from: user3}));
      await assertRevert(stEth.transferFrom(user1, user3, tokens(2), {from: user2}));

      await assertRevert(stEth.resume({from: user1}));
      await stEth.resume({from: pool});
      await assertRevert(stEth.resume({from: pool}));
      assert.equal(await stEth.isStopped(), false);

      await stEth.transfer(user2, tokens(2), {from: user1});
      assertBn(await stEth.balanceOf(user1, {from: nobody}), tokens(996));
      assertBn(await stEth.balanceOf(user2, {from: nobody}), tokens(4));
    });
  });

  context('share-related getters', async () => {
    context('with zero totalControlledEther (supply)', async () => {
      beforeEach( async () => {
        await dePool.setTotalControlledEther(tokens(0));
      });
      it('getTotalSupply', async () => {
        assertBn(await stEth.totalSupply({ from: nobody }), tokens(0));
      });
      it('getTotalShares', async () => {
        assertBn(await stEth.getTotalShares(), tokens(0));
      });
      it('getSharesByHolder', async () => {
        assertBn(await stEth.getSharesByHolder(nobody), tokens(0));
      });
      it('getPooledEthByShares', async () => {
        assertBn(await stEth.getPooledEthByShares(tokens(0)), tokens(0));
        assertBn(await stEth.getPooledEthByShares(tokens(1)), tokens(0));
      });
      it('getPooledEthByHolder', async () => {
        assertBn(await stEth.getPooledEthByHolder(nobody), tokens(0));
      });
      it('getSharesByPooledEth', async () => {
        assertBn(await stEth.getSharesByPooledEth(tokens(1)), tokens(0));
        assertBn(await stEth.getSharesByPooledEth(tokens(0)), tokens(0));
        assertBn(await stEth.getSharesByPooledEth(tokens(1000)), tokens(0));
      });
    });
    context('with non-zero totalControlledEther (supply)', async () => {
      beforeEach( async () => {
        await dePool.setTotalControlledEther(tokens(1000));
        await stEth.mint(user1, tokens(1000), { from: pool });
      });
      it('getTotalSupply', async () => {
        assertBn(await stEth.totalSupply({ from: nobody }), tokens(1000));
      });
      it('getTotalShares', async () => {
        assertBn(await stEth.getTotalShares(), tokens(0)); //ToDo subj to change
      });
      it('getSharesByHolder', async () => {
        assertBn(await stEth.getSharesByHolder(nobody), tokens(0));
      });
      it('getPooledEthByShares', async () => {
        assertBn(await stEth.getPooledEthByShares(tokens(0)), tokens(0));
        assertBn(await stEth.getPooledEthByShares(tokens(1)), tokens(0));
      });
      it('getPooledEthByHolder', async () => {
        assertBn(await stEth.getPooledEthByHolder(nobody), tokens(0));
      });
      it('getSharesByPooledEth', async () => {
        assertBn(await stEth.getSharesByPooledEth(tokens(1)), tokens(0));
        assertBn(await stEth.getSharesByPooledEth(tokens(0)), tokens(0));
        assertBn(await stEth.getSharesByPooledEth(tokens(1000)), tokens(0));
      });
    });
  });
});
>>>>>>> 9a1728e3
<|MERGE_RESOLUTION|>--- conflicted
+++ resolved
@@ -4,7 +4,7 @@
 const { ONE_DAY, ZERO_ADDRESS, MAX_UINT64, bn, getEventArgument, injectWeb3, injectArtifacts } = require('@aragon/contract-helpers-test')
 
 const StETH = artifacts.require('StETH')
-const DePoolMock = artifacts.require('DePoolMock');
+const DePoolMock = artifacts.require('DePoolMock')
 
 const tokens = (value) => web3.utils.toWei(value + '', 'ether')
 
@@ -13,288 +13,170 @@
 
   before('deploy base app', async () => {
     // Deploy the app's base contract.
-<<<<<<< HEAD
-    appBase = await StETH.new()
+    stEthBase = await StETH.new()
+    dePoolBase = await DePoolMock.new()
   })
-=======
-    stEthBase = await StETH.new()
-    dePoolBase = await DePoolMock.new();
-  });
->>>>>>> 9a1728e3
 
   beforeEach('deploy dao and app', async () => {
     const { dao, acl } = await newDao(appManager)
 
-<<<<<<< HEAD
-    // Instantiate a proxy for the app, using the base contract as its logic implementation.
-    const proxyAddress = await newApp(dao, 'steth', appBase.address, appManager)
-    app = await StETH.at(proxyAddress)
+    const stEthProxyAddress = await newApp(dao, 'steth', stEthBase.address, appManager)
+    stEth = await StETH.at(stEthProxyAddress)
 
-    // Set up the app's permissions.
-    await acl.createPermission(pool, app.address, await app.PAUSE_ROLE(), appManager, { from: appManager })
-    await acl.createPermission(pool, app.address, await app.MINT_ROLE(), appManager, { from: appManager })
-    await acl.createPermission(pool, app.address, await app.BURN_ROLE(), appManager, { from: appManager })
+    // Set up the permissions for token management
+    await acl.createPermission(pool, stEth.address, await stEth.PAUSE_ROLE(), appManager, { from: appManager })
+    await acl.createPermission(pool, stEth.address, await stEth.MINT_ROLE(), appManager, { from: appManager })
+    await acl.createPermission(pool, stEth.address, await stEth.BURN_ROLE(), appManager, { from: appManager })
+
+    const dePoolProxyAddress = await newApp(dao, 'depool', dePoolBase.address, appManager)
+    dePool = await DePoolMock.at(dePoolProxyAddress)
 
     // Initialize the app's proxy.
-    await app.initialize()
-    token = app
-
-    // Mint some tokens
-    await app.mint(user1, tokens(1000), { from: pool })
+    await stEth.initialize(dePool.address)
+    await dePool.initialize(stEth.address)
   })
 
   it('ERC20 info is accessible', async () => {
-    assert.equal(await app.name(), 'Liquid staked Ether 2.0')
-    assert.equal(await app.symbol(), 'StETH')
-    assert.equal(await app.decimals(), 18)
+    assert.equal(await stEth.name(), 'Liquid staked Ether 2.0')
+    assert.equal(await stEth.symbol(), 'StETH')
+    assert.equal(await stEth.decimals(), 18)
+    assertBn(await stEth.totalSupply(), tokens(0))
+    assertBn(await stEth.balanceOf(user1), tokens(0))
   })
-
-  it('ERC20 methods are supported', async () => {
-    assertBn(await token.totalSupply({ from: nobody }), tokens(1000))
-    assertBn(await token.balanceOf(user1, { from: nobody }), tokens(1000))
-
-    // transfer
-    await token.transfer(user2, tokens(2), { from: user1 })
-    assertBn(await token.balanceOf(user1, { from: nobody }), tokens(998))
-    assertBn(await token.balanceOf(user2, { from: nobody }), tokens(2))
-
-    await assertRevert(token.transfer(user2, tokens(2), { from: user3 }))
-    await assertRevert(token.transfer(user3, tokens(2000), { from: user1 }))
-
-    // approve
-    await token.approve(user2, tokens(3), { from: user1 })
-    assertBn(await token.allowance(user1, user2, { from: nobody }), tokens(3))
-    await token.transferFrom(user1, user3, tokens(2), { from: user2 })
-    assertBn(await token.allowance(user1, user2, { from: nobody }), tokens(1))
-    assertBn(await token.balanceOf(user1, { from: nobody }), tokens(996))
-    assertBn(await token.balanceOf(user2, { from: nobody }), tokens(2))
-    assertBn(await token.balanceOf(user3, { from: nobody }), tokens(2))
-
-    await assertRevert(token.transferFrom(user1, user3, tokens(2), { from: user2 }))
-    await assertRevert(token.transferFrom(user2, user3, tokens(2), { from: user2 }))
-    await assertRevert(token.transferFrom(user1, user3, tokens(2), { from: user3 }))
-    await assertRevert(token.transferFrom(user2, user3, tokens(2), { from: user3 }))
-  })
-
-  it('minting works', async () => {
-    await token.mint(user1, tokens(12), { from: pool })
-    await token.mint(user2, tokens(4), { from: pool })
-    assertBn(await token.totalSupply(), tokens(1016))
-    assertBn(await token.balanceOf(user1, { from: nobody }), tokens(1012))
-    assertBn(await token.balanceOf(user2, { from: nobody }), tokens(4))
-
-    for (const acc of [user1, user2, user3, nobody]) await assertRevert(token.mint(user2, tokens(4), { from: acc }), 'APP_AUTH_FAILED')
-  })
-
-  it('stop/resume works', async () => {
-    await token.transfer(user2, tokens(2), { from: user1 })
-    assert.equal(await token.isStopped(), false)
-
-    await assertRevert(token.stop({ from: user1 }))
-    await token.stop({ from: pool })
-    await assertRevert(token.stop({ from: pool }))
-    assert(await token.isStopped())
-
-    await assertRevert(token.transfer(user2, tokens(2), { from: user1 }), 'CONTRACT_IS_STOPPED')
-    await assertRevert(token.transfer(user2, tokens(2), { from: user3 }))
-    await assertRevert(token.transferFrom(user1, user3, tokens(2), { from: user2 }))
-
-    await assertRevert(token.resume({ from: user1 }))
-    await token.resume({ from: pool })
-    await assertRevert(token.resume({ from: pool }))
-    assert.equal(await token.isStopped(), false)
-
-    await token.transfer(user2, tokens(2), { from: user1 })
-    assertBn(await token.balanceOf(user1, { from: nobody }), tokens(996))
-    assertBn(await token.balanceOf(user2, { from: nobody }), tokens(4))
-  })
-
-  it('burning works', async () => {
-    await token.transfer(user2, tokens(2), { from: user1 })
-
-    await token.burn(user1, tokens(2), { from: pool })
-    await token.burn(user2, tokens(1), { from: pool })
-
-    assertBn(await token.totalSupply(), tokens(997))
-    assertBn(await token.balanceOf(user1, { from: nobody }), tokens(996))
-    assertBn(await token.balanceOf(user2, { from: nobody }), tokens(1))
-
-    for (const acc of [user1, user2, user3, nobody]) {
-      await assertRevert(token.burn(user1, tokens(4), { from: acc }), 'APP_AUTH_FAILED')
-      await assertRevert(token.burn(user3, tokens(4), { from: acc }), 'APP_AUTH_FAILED')
-    }
-
-    await assertRevert(token.burn(user2, tokens(4), { from: pool }))
-
-    await token.burn(user1, tokens(96), { from: pool })
-    await token.burn(user2, tokens(1), { from: pool })
-
-    assertBn(await token.totalSupply(), tokens(900))
-    assertBn(await token.balanceOf(user1, { from: nobody }), tokens(900))
-    assertBn(await token.balanceOf(user2, { from: nobody }), 0)
-  })
-})
-=======
-    const stEthProxyAddress = await newApp(dao, 'steth', stEthBase.address, appManager);
-    stEth = await StETH.at(stEthProxyAddress);
-
-    // Set up the permissions for token management
-    await acl.createPermission(pool, stEth.address, await stEth.PAUSE_ROLE(), appManager, {from: appManager});
-    await acl.createPermission(pool, stEth.address, await stEth.MINT_ROLE(), appManager, {from: appManager});
-    await acl.createPermission(pool, stEth.address, await stEth.BURN_ROLE(), appManager, {from: appManager});
-
-    const dePoolProxyAddress = await newApp(dao, 'depool', dePoolBase.address, appManager);
-    dePool = await DePoolMock.at(dePoolProxyAddress);
-
-    // Initialize the app's proxy.
-    await stEth.initialize(dePool.address);
-    await dePool.initialize(stEth.address);
-
-  });
-
-  it('ERC20 info is accessible', async () => {
-    assert.equal(await stEth.name(), "Liquid staked Ether 2.0");
-    assert.equal(await stEth.symbol(), "StETH");
-    assert.equal(await stEth.decimals(), 18);
-    assertBn(await stEth.totalSupply(), tokens(0));
-    assertBn(await stEth.balanceOf(user1), tokens(0));
-  });
 
   context('with non-zero supply', async () => {
     beforeEach(async () => {
-      await stEth.mint(user1, tokens(1000), { from: pool });
-      await dePool.setTotalControlledEther(tokens(1000));
-    });
+      await stEth.mint(user1, tokens(1000), { from: pool })
+      await dePool.setTotalControlledEther(tokens(1000))
+    })
     it('ERC20 methods behave correctly', async () => {
-      assertBn(await stEth.totalSupply({ from: nobody }), tokens(1000));
-      assertBn(await stEth.balanceOf(user1, { from: nobody }), tokens(1000));
+      assertBn(await stEth.totalSupply({ from: nobody }), tokens(1000))
+      assertBn(await stEth.balanceOf(user1, { from: nobody }), tokens(1000))
 
       // transfer
-      await stEth.transfer(user2, tokens(2), { from: user1 });
-      assertBn(await stEth.balanceOf(user1, { from: nobody }), tokens(998));
-      assertBn(await stEth.balanceOf(user2, { from: nobody }), tokens(2));
+      await stEth.transfer(user2, tokens(2), { from: user1 })
+      assertBn(await stEth.balanceOf(user1, { from: nobody }), tokens(998))
+      assertBn(await stEth.balanceOf(user2, { from: nobody }), tokens(2))
 
-      await assertRevert(stEth.transfer(user2, tokens(2), { from: user3 }));
-      await assertRevert(stEth.transfer(user3, tokens(2000), { from: user1 }));
+      await assertRevert(stEth.transfer(user2, tokens(2), { from: user3 }))
+      await assertRevert(stEth.transfer(user3, tokens(2000), { from: user1 }))
 
       // approve
-      await stEth.approve(user2, tokens(3), { from: user1 });
-      assertBn(await stEth.allowance(user1, user2, { from: nobody }), tokens(3));
-      await stEth.transferFrom(user1, user3, tokens(2), { from: user2 });
-      assertBn(await stEth.allowance(user1, user2, { from: nobody }), tokens(1));
-      assertBn(await stEth.balanceOf(user1, { from: nobody }), tokens(996));
-      assertBn(await stEth.balanceOf(user2, { from: nobody }), tokens(2));
-      assertBn(await stEth.balanceOf(user3, { from: nobody }), tokens(2));
+      await stEth.approve(user2, tokens(3), { from: user1 })
+      assertBn(await stEth.allowance(user1, user2, { from: nobody }), tokens(3))
+      await stEth.transferFrom(user1, user3, tokens(2), { from: user2 })
+      assertBn(await stEth.allowance(user1, user2, { from: nobody }), tokens(1))
+      assertBn(await stEth.balanceOf(user1, { from: nobody }), tokens(996))
+      assertBn(await stEth.balanceOf(user2, { from: nobody }), tokens(2))
+      assertBn(await stEth.balanceOf(user3, { from: nobody }), tokens(2))
 
-      await assertRevert(stEth.transferFrom(user1, user3, tokens(2), { from: user2 }));
-      await assertRevert(stEth.transferFrom(user2, user3, tokens(2), { from: user2 }));
-      await assertRevert(stEth.transferFrom(user1, user3, tokens(2), { from: user3 }));
-      await assertRevert(stEth.transferFrom(user2, user3, tokens(2), { from: user3 }));
-    });
+      await assertRevert(stEth.transferFrom(user1, user3, tokens(2), { from: user2 }))
+      await assertRevert(stEth.transferFrom(user2, user3, tokens(2), { from: user2 }))
+      await assertRevert(stEth.transferFrom(user1, user3, tokens(2), { from: user3 }))
+      await assertRevert(stEth.transferFrom(user2, user3, tokens(2), { from: user3 }))
+    })
 
     it('burning redistributes tokens', async () => {
       // user1 already had 1000 tokens
       // 1000 + 1000 = 2000
-      await stEth.mint(user2, tokens(1000), { from: pool });
-      await dePool.setTotalControlledEther(tokens(2000)); //assume this is done by depool
+      await stEth.mint(user2, tokens(1000), { from: pool })
+      await dePool.setTotalControlledEther(tokens(2000)) // assume this is done by depool
 
-      await stEth.burn(user1, tokens(2), {from: pool});
-      assertBn(await stEth.totalSupply(), tokens(2000));
+      await stEth.burn(user1, tokens(2), { from: pool })
+      assertBn(await stEth.totalSupply(), tokens(2000))
 
-      assertBn(await stEth.balanceOf(user1, {from: nobody}), '997999999999999999999');
-      assertBn(await stEth.balanceOf(user2, {from: nobody}), tokens(1002));
-    });
+      assertBn(await stEth.balanceOf(user1, { from: nobody }), '997999999999999999999')
+      assertBn(await stEth.balanceOf(user2, { from: nobody }), tokens(1002))
+    })
 
     it('minting works', async () => {
-      await stEth.mint(user1, tokens(12), {from: pool});
-      await dePool.setTotalControlledEther(tokens(1012)); //done dy depool
-      await stEth.mint(user2, tokens(4), {from: pool});
-      await dePool.setTotalControlledEther(tokens(1016)); //done dy depool
-      assertBn(await stEth.totalSupply(), tokens(1016));
-      assertBn(await stEth.balanceOf(user1, {from: nobody}), tokens(1012));
-      assertBn(await stEth.balanceOf(user2, {from: nobody}), tokens(4));
+      await stEth.mint(user1, tokens(12), { from: pool })
+      await dePool.setTotalControlledEther(tokens(1012)) // done dy depool
+      await stEth.mint(user2, tokens(4), { from: pool })
+      await dePool.setTotalControlledEther(tokens(1016)) // done dy depool
+      assertBn(await stEth.totalSupply(), tokens(1016))
+      assertBn(await stEth.balanceOf(user1, { from: nobody }), tokens(1012))
+      assertBn(await stEth.balanceOf(user2, { from: nobody }), tokens(4))
 
-      for (const acc of [user1, user2, user3, nobody])
-          await assertRevert(stEth.mint(user2, tokens(4), {from: acc}), 'APP_AUTH_FAILED');
-    });
+      for (const acc of [user1, user2, user3, nobody]) await assertRevert(stEth.mint(user2, tokens(4), { from: acc }), 'APP_AUTH_FAILED')
+    })
     it('stop/resume works', async () => {
-      await stEth.transfer(user2, tokens(2), {from: user1});
-      assert.equal(await stEth.isStopped(), false);
+      await stEth.transfer(user2, tokens(2), { from: user1 })
+      assert.equal(await stEth.isStopped(), false)
 
-      await assertRevert(stEth.stop({from: user1}));
-      await stEth.stop({from: pool});
-      await assertRevert(stEth.stop({from: pool}));
-      assert(await stEth.isStopped());
-      //ToDo check other funcs decorated as whenNotStopped
-      await assertRevert(stEth.transfer(user2, tokens(2), {from: user1}), 'CONTRACT_IS_STOPPED');
-      await assertRevert(stEth.transfer(user2, tokens(2), {from: user3}));
-      await assertRevert(stEth.transferFrom(user1, user3, tokens(2), {from: user2}));
+      await assertRevert(stEth.stop({ from: user1 }))
+      await stEth.stop({ from: pool })
+      await assertRevert(stEth.stop({ from: pool }))
+      assert(await stEth.isStopped())
+      // ToDo check other funcs decorated as whenNotStopped
+      await assertRevert(stEth.transfer(user2, tokens(2), { from: user1 }), 'CONTRACT_IS_STOPPED')
+      await assertRevert(stEth.transfer(user2, tokens(2), { from: user3 }))
+      await assertRevert(stEth.transferFrom(user1, user3, tokens(2), { from: user2 }))
 
-      await assertRevert(stEth.resume({from: user1}));
-      await stEth.resume({from: pool});
-      await assertRevert(stEth.resume({from: pool}));
-      assert.equal(await stEth.isStopped(), false);
+      await assertRevert(stEth.resume({ from: user1 }))
+      await stEth.resume({ from: pool })
+      await assertRevert(stEth.resume({ from: pool }))
+      assert.equal(await stEth.isStopped(), false)
 
-      await stEth.transfer(user2, tokens(2), {from: user1});
-      assertBn(await stEth.balanceOf(user1, {from: nobody}), tokens(996));
-      assertBn(await stEth.balanceOf(user2, {from: nobody}), tokens(4));
-    });
-  });
+      await stEth.transfer(user2, tokens(2), { from: user1 })
+      assertBn(await stEth.balanceOf(user1, { from: nobody }), tokens(996))
+      assertBn(await stEth.balanceOf(user2, { from: nobody }), tokens(4))
+    })
+  })
 
   context('share-related getters', async () => {
     context('with zero totalControlledEther (supply)', async () => {
-      beforeEach( async () => {
-        await dePool.setTotalControlledEther(tokens(0));
-      });
+      beforeEach(async () => {
+        await dePool.setTotalControlledEther(tokens(0))
+      })
       it('getTotalSupply', async () => {
-        assertBn(await stEth.totalSupply({ from: nobody }), tokens(0));
-      });
+        assertBn(await stEth.totalSupply({ from: nobody }), tokens(0))
+      })
       it('getTotalShares', async () => {
-        assertBn(await stEth.getTotalShares(), tokens(0));
-      });
+        assertBn(await stEth.getTotalShares(), tokens(0))
+      })
       it('getSharesByHolder', async () => {
-        assertBn(await stEth.getSharesByHolder(nobody), tokens(0));
-      });
+        assertBn(await stEth.getSharesByHolder(nobody), tokens(0))
+      })
       it('getPooledEthByShares', async () => {
-        assertBn(await stEth.getPooledEthByShares(tokens(0)), tokens(0));
-        assertBn(await stEth.getPooledEthByShares(tokens(1)), tokens(0));
-      });
+        assertBn(await stEth.getPooledEthByShares(tokens(0)), tokens(0))
+        assertBn(await stEth.getPooledEthByShares(tokens(1)), tokens(0))
+      })
       it('getPooledEthByHolder', async () => {
-        assertBn(await stEth.getPooledEthByHolder(nobody), tokens(0));
-      });
+        assertBn(await stEth.getPooledEthByHolder(nobody), tokens(0))
+      })
       it('getSharesByPooledEth', async () => {
-        assertBn(await stEth.getSharesByPooledEth(tokens(1)), tokens(0));
-        assertBn(await stEth.getSharesByPooledEth(tokens(0)), tokens(0));
-        assertBn(await stEth.getSharesByPooledEth(tokens(1000)), tokens(0));
-      });
-    });
+        assertBn(await stEth.getSharesByPooledEth(tokens(1)), tokens(0))
+        assertBn(await stEth.getSharesByPooledEth(tokens(0)), tokens(0))
+        assertBn(await stEth.getSharesByPooledEth(tokens(1000)), tokens(0))
+      })
+    })
     context('with non-zero totalControlledEther (supply)', async () => {
-      beforeEach( async () => {
-        await dePool.setTotalControlledEther(tokens(1000));
-        await stEth.mint(user1, tokens(1000), { from: pool });
-      });
+      beforeEach(async () => {
+        await dePool.setTotalControlledEther(tokens(1000))
+        await stEth.mint(user1, tokens(1000), { from: pool })
+      })
       it('getTotalSupply', async () => {
-        assertBn(await stEth.totalSupply({ from: nobody }), tokens(1000));
-      });
+        assertBn(await stEth.totalSupply({ from: nobody }), tokens(1000))
+      })
       it('getTotalShares', async () => {
-        assertBn(await stEth.getTotalShares(), tokens(0)); //ToDo subj to change
-      });
+        assertBn(await stEth.getTotalShares(), tokens(0)) // ToDo subj to change
+      })
       it('getSharesByHolder', async () => {
-        assertBn(await stEth.getSharesByHolder(nobody), tokens(0));
-      });
+        assertBn(await stEth.getSharesByHolder(nobody), tokens(0))
+      })
       it('getPooledEthByShares', async () => {
-        assertBn(await stEth.getPooledEthByShares(tokens(0)), tokens(0));
-        assertBn(await stEth.getPooledEthByShares(tokens(1)), tokens(0));
-      });
+        assertBn(await stEth.getPooledEthByShares(tokens(0)), tokens(0))
+        assertBn(await stEth.getPooledEthByShares(tokens(1)), tokens(0))
+      })
       it('getPooledEthByHolder', async () => {
-        assertBn(await stEth.getPooledEthByHolder(nobody), tokens(0));
-      });
+        assertBn(await stEth.getPooledEthByHolder(nobody), tokens(0))
+      })
       it('getSharesByPooledEth', async () => {
-        assertBn(await stEth.getSharesByPooledEth(tokens(1)), tokens(0));
-        assertBn(await stEth.getSharesByPooledEth(tokens(0)), tokens(0));
-        assertBn(await stEth.getSharesByPooledEth(tokens(1000)), tokens(0));
-      });
-    });
-  });
-});
->>>>>>> 9a1728e3
+        assertBn(await stEth.getSharesByPooledEth(tokens(1)), tokens(0))
+        assertBn(await stEth.getSharesByPooledEth(tokens(0)), tokens(0))
+        assertBn(await stEth.getSharesByPooledEth(tokens(1000)), tokens(0))
+      })
+    })
+  })
+})