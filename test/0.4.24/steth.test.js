<<<<<<< HEAD
const { assert } = require('chai')
const { assertBn, assertEvent, assertAmountOfEvents } = require('@aragon/contract-helpers-test/src/asserts')
const { assertRevert } = require('../helpers/assertThrow')
const { ZERO_ADDRESS, bn } = require('@aragon/contract-helpers-test')
const { tokens, ETH } = require('./../helpers/utils')
const { EvmSnapshot } = require('../helpers/blockchain')
const { INITIAL_HOLDER } = require('../helpers/constants')

=======
const { artifacts, contract, ethers } = require('hardhat')
const { assert } = require('../helpers/assert')

const { bn } = require('@aragon/contract-helpers-test')
const { tokens, ETH } = require('./../helpers/utils')
const { EvmSnapshot } = require('../helpers/blockchain')
const { INITIAL_HOLDER, ZERO_ADDRESS } = require('../helpers/constants')

>>>>>>> b6093065
const StETHMock = artifacts.require('StETHMock')

contract('StETH', ([_, __, user1, user2, user3, nobody]) => {
  let stEth
<<<<<<< HEAD
  const snapshot = new EvmSnapshot(hre.ethers.provider)

  before('deploy mock token', async () => {
    stEth = await StETHMock.new({ value: ETH(1) })
    await stEth.setTotalPooledEther(ETH(1))

=======
  const snapshot = new EvmSnapshot(ethers.provider)

  before('deploy mock token', async () => {
    stEth = await StETHMock.new({ value: ETH(1) })
    await stEth.setTotalPooledEther(ETH(1))

>>>>>>> b6093065
    await snapshot.make()
  })

  afterEach(async () => {
    await snapshot.rollback()
  })

  context('ERC20 methods', () => {
    it('info is correct', async () => {
      assert.equal(await stEth.name(), 'Liquid staked Ether 2.0')
      assert.equal(await stEth.symbol(), 'stETH')
      assert.equal(await stEth.decimals(), 18)
    })

    context('zero supply', async () => {
      it('initial total supply is correct', async () => {
<<<<<<< HEAD
        assertBn(await stEth.totalSupply(), tokens(1))
=======
        assert.equals(await stEth.totalSupply(), tokens(1))
>>>>>>> b6093065
      })

      it('initial balances are correct', async () => {
        assert.equals(await stEth.balanceOf(user1), tokens(0))
        assert.equals(await stEth.balanceOf(user2), tokens(0))
        assert.equals(await stEth.balanceOf(user3), tokens(0))
      })

      it('initial allowances are correct', async () => {
        assert.equals(await stEth.allowance(user1, user1), tokens(0))
        assert.equals(await stEth.allowance(user1, user2), tokens(0))
        assert.equals(await stEth.allowance(user1, user3), tokens(0))
        assert.equals(await stEth.allowance(user2, user2), tokens(0))
        assert.equals(await stEth.allowance(user2, user1), tokens(0))
        assert.equals(await stEth.allowance(user2, user3), tokens(0))
        assert.equals(await stEth.allowance(user3, user3), tokens(0))
        assert.equals(await stEth.allowance(user3, user1), tokens(0))
        assert.equals(await stEth.allowance(user3, user2), tokens(0))
      })

      it('approve works', async () => {
        const receipt = await stEth.approve(user2, tokens(1), { from: user1 })
<<<<<<< HEAD
        assertEvent(receipt, 'Approval', { expectedArgs: { owner: user1, spender: user2, value: tokens(1) } })

        assertBn(await stEth.allowance(user1, user2), tokens(1))
=======
        assert.emits(receipt, 'Approval', { owner: user1, spender: user2, value: tokens(1) })

        assert.equals(await stEth.allowance(user1, user2), tokens(1))
>>>>>>> b6093065
      })

      it(`balances aren't changed even if total pooled ether increased`, async () => {
        await stEth.setTotalPooledEther(tokens(100))
        assert.equals(await stEth.totalSupply(), tokens(100))

        assert.equals(await stEth.balanceOf(user1), tokens(0))
        assert.equals(await stEth.balanceOf(user2), tokens(0))
        assert.equals(await stEth.balanceOf(user3), tokens(0))
      })
    })

    context('with non-zero supply', async () => {
      beforeEach(async () => {
        await stEth.setTotalPooledEther(tokens(100))
        await stEth.mintShares(user1, tokens(99))
      })

      it('total supply is correct', async () => {
        assert.equals(await stEth.totalSupply(), tokens(100))
      })

      it('balances are correct', async () => {
<<<<<<< HEAD
        assertBn(await stEth.balanceOf(user1), tokens(99))
        assertBn(await stEth.balanceOf(user2), tokens(0))
        assertBn(await stEth.balanceOf(user3), tokens(0))
=======
        assert.equals(await stEth.balanceOf(user1), tokens(99))
        assert.equals(await stEth.balanceOf(user2), tokens(0))
        assert.equals(await stEth.balanceOf(user3), tokens(0))
>>>>>>> b6093065
      })

      context('transfer', async () => {
        it('reverts when recipient is the zero address', async () => {
          await assert.reverts(stEth.transfer(ZERO_ADDRESS, tokens(1), { from: user1 }), 'TRANSFER_TO_THE_ZERO_ADDRESS')
        })

        it('reverts when the sender does not have enough balance', async () => {
          await assert.reverts(stEth.transfer(user2, tokens(101), { from: user1 }), 'TRANSFER_AMOUNT_EXCEEDS_BALANCE')
          await assert.reverts(stEth.transfer(user1, bn('1'), { from: user2 }), 'TRANSFER_AMOUNT_EXCEEDS_BALANCE')
        })

        it('transfer all balance works and emits event', async () => {
          const amount = await stEth.balanceOf(user1)
          const receipt = await stEth.transfer(user2, amount, { from: user1 })
          const sharesAmount = await stEth.getSharesByPooledEth(amount)
<<<<<<< HEAD
          assertAmountOfEvents(receipt, 'Transfer', { expectedAmount: 1 })
          assertAmountOfEvents(receipt, 'TransferShares', { expectedAmount: 1 })
          assertEvent(receipt, 'Transfer', { expectedArgs: { from: user1, to: user2, value: amount } })
          assertEvent(receipt, 'TransferShares', { expectedArgs: { from: user1, to: user2, sharesValue: sharesAmount } })
          assertBn(await stEth.balanceOf(user1), tokens(0))
          assertBn(await stEth.balanceOf(user2), tokens(99))
=======
          assert.emitsNumberOfEvents(receipt, 'Transfer', 1)
          assert.emitsNumberOfEvents(receipt, 'TransferShares', 1)
          assert.emits(receipt, 'Transfer', { from: user1, to: user2, value: amount })
          assert.emits(receipt, 'TransferShares', {
            from: user1,
            to: user2,
            sharesValue: sharesAmount,
          })
          assert.equals(await stEth.balanceOf(user1), tokens(0))
          assert.equals(await stEth.balanceOf(user2), tokens(99))
>>>>>>> b6093065
        })

        it('transfer zero tokens works and emits event', async () => {
          const amount = bn('0')
          const sharesAmount = bn('0')
          const receipt = await stEth.transfer(user2, amount, { from: user1 })
<<<<<<< HEAD
          assertAmountOfEvents(receipt, 'Transfer', { expectedAmount: 1 })
          assertAmountOfEvents(receipt, 'TransferShares', { expectedAmount: 1 })
          assertEvent(receipt, 'Transfer', { expectedArgs: { from: user1, to: user2, value: amount } })
          assertEvent(receipt, 'TransferShares', { expectedArgs: { from: user1, to: user2, sharesValue: sharesAmount } })
          assertBn(await stEth.balanceOf(user1), tokens(99))
          assertBn(await stEth.balanceOf(user2), tokens(0))
=======
          assert.emitsNumberOfEvents(receipt, 'Transfer', 1)
          assert.emitsNumberOfEvents(receipt, 'TransferShares', 1)
          assert.emits(receipt, 'Transfer', { from: user1, to: user2, value: amount })
          assert.emits(receipt, 'TransferShares', {
            from: user1,
            to: user2,
            sharesValue: sharesAmount,
          })
          assert.equals(await stEth.balanceOf(user1), tokens(99))
          assert.equals(await stEth.balanceOf(user2), tokens(0))
>>>>>>> b6093065
        })
      })

      context('approve', async () => {
        it('reverts when spender is zero address', async () => {
          await assert.reverts(stEth.approve(ZERO_ADDRESS, tokens(1), { from: user1 }))
        })

        it('approve without any tokens works', async () => {
          const amount = tokens(1)
          const receipt = await stEth.approve(user1, amount, { from: user2 })
          assert.emits(receipt, 'Approval', { owner: user2, spender: user1, value: amount })
          assert.equals(await stEth.allowance(user2, user1), amount)
        })

        context('when the spender had no approved amount before', () => {
          it('approve requested amount works and emits event', async () => {
            const amount = tokens(50)
            const receipt = await stEth.approve(user2, amount, { from: user1 })
            assert.emits(receipt, 'Approval', { owner: user1, spender: user2, value: amount })
            assert.equals(await stEth.allowance(user1, user2), amount)
          })

          context('when the spender had an approved amount', () => {
            it('approve requested amount replaces old allowance and emits event', async () => {
              const amount = tokens(100)
              const receipt = await stEth.approve(user2, amount, { from: user1 })
              assert.emits(receipt, 'Approval', { owner: user1, spender: user2, value: amount })
              assert.equals(await stEth.allowance(user1, user2), amount)
            })
          })
        })
      })

      context('transferFrom', async () => {
        beforeEach(async () => {
          await stEth.approve(user2, tokens(50), { from: user1 })
          await stEth.approve(user2, tokens(50), { from: user3 }) // user3 has no tokens
        })

        it('reverts when recipient is zero address', async () => {
          await assert.reverts(
            stEth.transferFrom(user1, ZERO_ADDRESS, tokens(1), { from: user2 }),
            'TRANSFER_TO_THE_ZERO_ADDRESS'
          )
        })

        it('reverts when sender is zero address', async () => {
          await assert.reverts(
            stEth.transferFrom(ZERO_ADDRESS, user3, tokens(0), { from: user2 }),
            'TRANSFER_FROM_THE_ZERO_ADDRESS'
          )
        })

        it('reverts when amount exceeds allowance', async () => {
          await assert.reverts(stEth.transferFrom(user1, user3, tokens(501), { from: user2 }))
        })

        it('reverts if owner has not any tokens', async () => {
          await assert.reverts(stEth.transferFrom(user3, user1, tokens(1), { from: user2 }))
        })

        it('transferFrom works and emits events', async () => {
          const amount = tokens(50)
          const sharesAmount = await stEth.getSharesByPooledEth(amount)
          const receipt = await stEth.transferFrom(user1, user3, amount, { from: user2 })
<<<<<<< HEAD
          assertAmountOfEvents(receipt, 'Transfer', { expectedAmount: 1 })
          assertAmountOfEvents(receipt, 'TransferShares', { expectedAmount: 1 })
          assertAmountOfEvents(receipt, 'Approval', { expectedAmount: 1 })
          assertEvent(receipt, 'Approval', { expectedArgs: { owner: user1, spender: user2, value: bn(0) } })
          assertEvent(receipt, 'Transfer', { expectedArgs: { from: user1, to: user3, value: amount } })
          assertEvent(receipt, 'TransferShares', { expectedArgs: { from: user1, to: user3, sharesValue: sharesAmount } })
          assertBn(await stEth.allowance(user2, user1), bn(0))
          assertBn(await stEth.balanceOf(user1), tokens(49))
          assertBn(await stEth.balanceOf(user3), tokens(50))
=======
          assert.emitsNumberOfEvents(receipt, 'Transfer', 1)
          assert.emitsNumberOfEvents(receipt, 'TransferShares', 1)
          assert.emitsNumberOfEvents(receipt, 'Approval', 1)
          assert.emits(receipt, 'Approval', { owner: user1, spender: user2, value: bn(0) })
          assert.emits(receipt, 'Transfer', { from: user1, to: user3, value: amount })
          assert.emits(receipt, 'TransferShares', {
            from: user1,
            to: user3,
            sharesValue: sharesAmount,
          })
          assert.equals(await stEth.allowance(user2, user1), bn(0))
          assert.equals(await stEth.balanceOf(user1), tokens(49))
          assert.equals(await stEth.balanceOf(user3), tokens(50))
>>>>>>> b6093065
        })
      })

      context('increase allowance', async () => {
        it('reverts when spender is zero address', async () => {
          await assert.reverts(stEth.increaseAllowance(ZERO_ADDRESS, tokens(1), { from: user1 }))
        })

        it('increaseAllowance without any tokens works', async () => {
          const amount = tokens(1)
          const receipt = await stEth.increaseAllowance(user1, amount, { from: user2 })
          assert.emits(receipt, 'Approval', { owner: user2, spender: user1, value: amount })
          assert.equals(await stEth.allowance(user2, user1), amount)
        })

        context('when the spender had no approved amount before', () => {
          it('increaseAllowance with requested amount works and emits event', async () => {
            const amount = tokens(50)
            const receipt = await stEth.increaseAllowance(user2, amount, { from: user1 })
            assert.emits(receipt, 'Approval', { owner: user1, spender: user2, value: amount })
            assert.equals(await stEth.allowance(user1, user2), amount)
          })
        })

        context('when the spender had an approved amount', () => {
          beforeEach(async () => {
            await stEth.approve(user2, tokens(50), { from: user1 })
          })

          it('increaseAllowance with requested amount adds it to allowance and emits event', async () => {
            const increase_amount = tokens(50)
            const increased_amount = tokens(100)
            const receipt = await stEth.increaseAllowance(user2, increase_amount, { from: user1 })
            assert.emits(receipt, 'Approval', {
              owner: user1,
              spender: user2,
              value: increased_amount,
            })
            assert.equals(await stEth.allowance(user1, user2), increased_amount)
          })
        })
      })

      context('decrease allowance', async () => {
        beforeEach(async () => {
          await stEth.approve(user2, tokens(100), { from: user1 })
          await stEth.approve(user1, tokens(100), { from: user2 }) // user2 has no tokens
        })

        it('reverts when spender is zero address', async () => {
          await assert.reverts(stEth.decreaseAllowance(ZERO_ADDRESS, tokens(1), { from: user1 }))
        })

        it('reverts when requested amount exceeds allowance ', async () => {
          await assert.reverts(stEth.decreaseAllowance(user2, tokens(101), { from: user1 }))
        })

        it('reverts when the spender had no approved amount', async () => {
          await assert.reverts(stEth.decreaseAllowance(user3, tokens(1), { from: user1 }))
        })

        it('decreaseAllowance without any tokens works', async () => {
          const decrease_amount = tokens(50)
          const decreased_amount = tokens(50)
          const receipt = await stEth.decreaseAllowance(user1, decrease_amount, { from: user2 })
          assert.emits(receipt, 'Approval', { owner: user2, spender: user1, value: decreased_amount })
          assert.equals(await stEth.allowance(user2, user1), decreased_amount)
        })

        it('decreaseAllowance with requested amount subs it from allowance and emits event', async () => {
          const decrease_amount = tokens(50)
          const decreased_amount = tokens(50)
          const receipt = await stEth.decreaseAllowance(user2, decrease_amount, { from: user1 })
          assert.emits(receipt, 'Approval', { owner: user1, spender: user2, value: decreased_amount })
          assert.equals(await stEth.allowance(user1, user2), decreased_amount)
        })
      })
    })
  })

  context('with non-zero supply', async () => {
    beforeEach(async () => {
      await stEth.setTotalPooledEther(tokens(100))
      await stEth.mintShares(user1, tokens(99)) // 1 ETH is initial hold
    })

    it('stop/resume works', async () => {
      await stEth.transfer(user2, tokens(2), { from: user1 })
      await stEth.approve(user2, tokens(2), { from: user1 })
      await stEth.approve(user1, tokens(2), { from: user2 })
      assert.equals(await stEth.allowance(user1, user2), tokens(2))

      assert.equal(await stEth.isStopped(), false)

      await stEth.stop({ from: user1 })
      assert(await stEth.isStopped())

      // can't stop when stopped
      await assert.reverts(stEth.stop({ from: user1 }))
      assert(await stEth.isStopped())

      await assert.reverts(stEth.transfer(user2, tokens(2), { from: user1 }), 'CONTRACT_IS_STOPPED')
      // NB: can approve if stopped
      await stEth.approve(user2, tokens(2), { from: user1 })
      await assert.reverts(stEth.transferFrom(user2, user3, tokens(2), { from: user1 }), 'CONTRACT_IS_STOPPED')
      // NB: can change allowance if stopped
      await stEth.increaseAllowance(user2, tokens(2), { from: user1 })
      await stEth.decreaseAllowance(user2, tokens(2), { from: user1 })

      await stEth.resume({ from: user1 })
      assert.equal(await stEth.isStopped(), false)

      // can't resume when not stopped
      await assert.reverts(stEth.resume({ from: user1 }))
      assert.equal(await stEth.isStopped(), false)

      await stEth.transfer(user2, tokens(2), { from: user1 })
<<<<<<< HEAD
      assertBn(await stEth.balanceOf(user1), tokens(95))
      assertBn(await stEth.balanceOf(user2), tokens(4))
=======
      assert.equals(await stEth.balanceOf(user1), tokens(95))
      assert.equals(await stEth.balanceOf(user2), tokens(4))
>>>>>>> b6093065
    })

    it('allowance behavior is correct after slashing', async () => {
      await stEth.approve(user2, tokens(75), { from: user1 })

      await stEth.setTotalPooledEther(tokens(50))

<<<<<<< HEAD
      assertBn(await stEth.balanceOf(user1), tokens(49.5))
      assertBn(await stEth.sharesOf(user1), tokens(99))
=======
      assert.equals(await stEth.balanceOf(user1), tokens(49.5))
      assert.equals(await stEth.sharesOf(user1), tokens(99))
>>>>>>> b6093065

      assert.equals(await stEth.allowance(user1, user2), tokens(75))

<<<<<<< HEAD
      await assertRevert(stEth.transferFrom(user1, user2, tokens(75), { from: user2 }))
      await assertRevert(stEth.transferFrom(user1, user2, bn(tokens(50)).addn(10), { from: user2 }))
      await stEth.transferFrom(user1, user2, tokens(49.5), { from: user2 })

      assertBn(await stEth.balanceOf(user1), tokens(0))
      assertBn(await stEth.sharesOf(user1), tokens(0))
      assertBn(await stEth.balanceOf(user2), tokens(49.5))
      assertBn(await stEth.sharesOf(user2), tokens(99))
=======
      await assert.reverts(stEth.transferFrom(user1, user2, tokens(75), { from: user2 }))
      await assert.reverts(stEth.transferFrom(user1, user2, bn(tokens(50)).addn(10), { from: user2 }))
      await stEth.transferFrom(user1, user2, tokens(49.5), { from: user2 })

      assert.equals(await stEth.balanceOf(user1), tokens(0))
      assert.equals(await stEth.sharesOf(user1), tokens(0))
      assert.equals(await stEth.balanceOf(user2), tokens(49.5))
      assert.equals(await stEth.sharesOf(user2), tokens(99))
>>>>>>> b6093065
    })

    context('mint', () => {
      it('mint works', async () => {
        await stEth.mintShares(user1, tokens(12))

        await stEth.setTotalPooledEther(tokens(112))

<<<<<<< HEAD
        assertBn(await stEth.totalSupply(), tokens(112))
        assertBn(await stEth.balanceOf(user1), tokens(111))
        assertBn(await stEth.balanceOf(user2), tokens(0))
        assertBn(await stEth.getTotalShares(), tokens(112))
        assertBn(await stEth.sharesOf(user1), tokens(111))
        assertBn(await stEth.sharesOf(user2), tokens(0))
=======
        assert.equals(await stEth.totalSupply(), tokens(112))
        assert.equals(await stEth.balanceOf(user1), tokens(111))
        assert.equals(await stEth.balanceOf(user2), tokens(0))
        assert.equals(await stEth.getTotalShares(), tokens(112))
        assert.equals(await stEth.sharesOf(user1), tokens(111))
        assert.equals(await stEth.sharesOf(user2), tokens(0))
>>>>>>> b6093065

        await stEth.mintShares(user2, tokens(4))
        await stEth.setTotalPooledEther(tokens(116))

<<<<<<< HEAD
        assertBn(await stEth.totalSupply(), tokens(116))
        assertBn(await stEth.balanceOf(user1), tokens(111))
        assertBn(await stEth.balanceOf(user2), tokens(4))
        assertBn(await stEth.getTotalShares(), tokens(116))
        assertBn(await stEth.sharesOf(user1), tokens(111))
        assertBn(await stEth.sharesOf(user2), tokens(4))
=======
        assert.equals(await stEth.totalSupply(), tokens(116))
        assert.equals(await stEth.balanceOf(user1), tokens(111))
        assert.equals(await stEth.balanceOf(user2), tokens(4))
        assert.equals(await stEth.getTotalShares(), tokens(116))
        assert.equals(await stEth.sharesOf(user1), tokens(111))
        assert.equals(await stEth.sharesOf(user2), tokens(4))
>>>>>>> b6093065
      })

      it('reverts when mint to zero address', async () => {
        await assert.reverts(stEth.mintShares(ZERO_ADDRESS, tokens(1)))
      })
    })

    context('burn', () => {
      beforeEach(async () => {
        // user1 already had 99 tokens
        // 1 + 99 + 100 + 100 = 300
        await stEth.setTotalPooledEther(ETH(300))
        await stEth.mintShares(user2, tokens(100))
        await stEth.mintShares(user3, tokens(100))
      })

      it('reverts when burn from zero address', async () => {
        await assert.reverts(stEth.burnShares(ZERO_ADDRESS, tokens(1), { from: user1 }), 'BURN_FROM_THE_ZERO_ADDRESS')
      })

      it('reverts when burn amount exceeds balance', async () => {
        await assert.reverts(stEth.burnShares(user1, tokens(101)), 'BURN_AMOUNT_EXCEEDS_BALANCE')
      })

      it('burning zero value works', async () => {
        const receipt = await stEth.burnShares(user1, tokens(0))
        assert.emits(receipt, 'SharesBurnt', {
          account: user1,
          preRebaseTokenAmount: tokens(0),
          postRebaseTokenAmount: tokens(0),
          sharesAmount: tokens(0),
        })

<<<<<<< HEAD
        assertBn(await stEth.totalSupply(), tokens(300))
        assertBn(await stEth.balanceOf(user1), tokens(99))
        assertBn(await stEth.balanceOf(user2), tokens(100))
        assertBn(await stEth.balanceOf(user3), tokens(100))
        assertBn(await stEth.getTotalShares(), tokens(300))
        assertBn(await stEth.sharesOf(user1), tokens(99))
        assertBn(await stEth.sharesOf(user2), tokens(100))
        assertBn(await stEth.sharesOf(user3), tokens(100))
=======
        assert.equals(await stEth.totalSupply(), tokens(300))
        assert.equals(await stEth.balanceOf(user1), tokens(99))
        assert.equals(await stEth.balanceOf(user2), tokens(100))
        assert.equals(await stEth.balanceOf(user3), tokens(100))
        assert.equals(await stEth.getTotalShares(), tokens(300))
        assert.equals(await stEth.sharesOf(user1), tokens(99))
        assert.equals(await stEth.sharesOf(user2), tokens(100))
        assert.equals(await stEth.sharesOf(user3), tokens(100))
>>>>>>> b6093065
      })

      it('burning works (redistributes tokens)', async () => {
        const totalShares = await stEth.getTotalShares()
        const totalSupply = await stEth.totalSupply()
        const user2Balance = await stEth.balanceOf(user2)
        const user2Shares = await stEth.sharesOf(user2)

        const sharesToBurn = totalShares.sub(
<<<<<<< HEAD
          totalSupply
            .mul(totalShares.sub(user2Shares))
            .div(totalSupply.sub(user2Balance).add(bn(tokens(10))))
=======
          totalSupply.mul(totalShares.sub(user2Shares)).div(totalSupply.sub(user2Balance).add(bn(tokens(10))))
>>>>>>> b6093065
        )

        const expectedPreTokenAmount = await stEth.getPooledEthByShares(sharesToBurn)
        const receipt = await stEth.burnShares(user2, sharesToBurn)
        const expectedPostTokenAmount = await stEth.getPooledEthByShares(sharesToBurn)
<<<<<<< HEAD
        assertEvent(receipt, 'SharesBurnt', {
          expectedArgs: {
            account: user2,
            preRebaseTokenAmount: expectedPreTokenAmount,
            postRebaseTokenAmount: expectedPostTokenAmount,
            sharesAmount: sharesToBurn
          }
        })

        assertBn(await stEth.totalSupply(), tokens(300))
        assertBn((await stEth.balanceOf(user1)).add(await stEth.balanceOf(INITIAL_HOLDER)), tokens(105))
        assertBn(await stEth.balanceOf(user2), bn(tokens(90)).subn(1)) // expected round error
        assertBn(await stEth.balanceOf(user3), tokens(105))
        assertBn(await stEth.getTotalShares(), bn('285714285714285714285'))
        assertBn(await stEth.sharesOf(INITIAL_HOLDER), tokens(1))
        assertBn(await stEth.sharesOf(user1), tokens(99))
        assertBn(await stEth.sharesOf(user2), bn('85714285714285714285'))
        assertBn(await stEth.sharesOf(user3), tokens(100))
=======
        assert.emits(receipt, 'SharesBurnt', {
          account: user2,
          preRebaseTokenAmount: expectedPreTokenAmount,
          postRebaseTokenAmount: expectedPostTokenAmount,
          sharesAmount: sharesToBurn,
        })

        assert.equals(await stEth.totalSupply(), tokens(300))
        assert.equals((await stEth.balanceOf(user1)).add(await stEth.balanceOf(INITIAL_HOLDER)), tokens(105))
        assert.equals(await stEth.balanceOf(user2), bn(tokens(90)).subn(1)) // expected round error
        assert.equals(await stEth.balanceOf(user3), tokens(105))
        assert.equals(await stEth.getTotalShares(), bn('285714285714285714285'))
        assert.equals(await stEth.sharesOf(INITIAL_HOLDER), tokens(1))
        assert.equals(await stEth.sharesOf(user1), tokens(99))
        assert.equals(await stEth.sharesOf(user2), bn('85714285714285714285'))
        assert.equals(await stEth.sharesOf(user3), tokens(100))
>>>>>>> b6093065
      })

      it('allowance behavior is correct after burning', async () => {
        await stEth.approve(user3, tokens(75), { from: user2 })

        const totalShares = await stEth.getTotalShares()
        const totalSupply = await stEth.totalSupply()
        const user2Balance = await stEth.balanceOf(user2)
        const user2Shares = await stEth.sharesOf(user2)

        const sharesToBurn = totalShares.sub(
<<<<<<< HEAD
          totalSupply.mul(totalShares.sub(user2Shares))
            .div(totalSupply.sub(user2Balance).add(bn(tokens(50))))
=======
          totalSupply.mul(totalShares.sub(user2Shares)).div(totalSupply.sub(user2Balance).add(bn(tokens(50))))
>>>>>>> b6093065
        )

        const expectedPreTokenAmount = await stEth.getPooledEthByShares(sharesToBurn)
        const receipt = await stEth.burnShares(user2, sharesToBurn)
        const expectedPostTokenAmount = await stEth.getPooledEthByShares(sharesToBurn)
<<<<<<< HEAD
        assertEvent(receipt, 'SharesBurnt', {
          expectedArgs: {
            account: user2,
            preRebaseTokenAmount: expectedPreTokenAmount,
            postRebaseTokenAmount: expectedPostTokenAmount,
            sharesAmount: sharesToBurn
          }
        })

        assertBn(await stEth.balanceOf(user2), tokens(50))

        assertBn(await stEth.allowance(user2, user3), tokens(75))

        await assertRevert(stEth.transferFrom(user2, user3, tokens(75), { from: user3 }))
        await assertRevert(stEth.transferFrom(user2, user3, bn(tokens(50)).addn(10), { from: user3 }))
=======
        assert.emits(receipt, 'SharesBurnt', {
          account: user2,
          preRebaseTokenAmount: expectedPreTokenAmount,
          postRebaseTokenAmount: expectedPostTokenAmount,
          sharesAmount: sharesToBurn,
        })

        assert.equals(await stEth.balanceOf(user2), tokens(50))

        assert.equals(await stEth.allowance(user2, user3), tokens(75))

        await assert.reverts(stEth.transferFrom(user2, user3, tokens(75), { from: user3 }))
        await assert.reverts(stEth.transferFrom(user2, user3, bn(tokens(50)).addn(10), { from: user3 }))
>>>>>>> b6093065
        await stEth.transferFrom(user2, user3, tokens(50), { from: user3 })
      })
    })
  })

  context('share-related getters and transfers', async () => {
    context('with initial totalPooledEther (supply)', async () => {
      it('getTotalSupply', async () => {
<<<<<<< HEAD
        assertBn(await stEth.totalSupply({ from: nobody }), tokens(1))
      })

      it('getTotalShares', async () => {
        assertBn(await stEth.getTotalShares(), tokens(1))
      })

      it('getTotalPooledEther', async () => {
        assertBn(await stEth.getTotalPooledEther(), tokens(1))
=======
        assert.equals(await stEth.totalSupply({ from: nobody }), tokens(1))
      })

      it('getTotalShares', async () => {
        assert.equals(await stEth.getTotalShares(), tokens(1))
      })

      it('getTotalPooledEther', async () => {
        assert.equals(await stEth.getTotalPooledEther(), tokens(1))
>>>>>>> b6093065
      })

      it('sharesOf', async () => {
        assert.equals(await stEth.sharesOf(nobody), tokens(0))
      })

      it('getPooledEthByShares', async () => {
<<<<<<< HEAD
        assertBn(await stEth.getPooledEthByShares(tokens(0)), tokens(0))
        assertBn(await stEth.getPooledEthByShares(tokens(1)), tokens(1))
        assertBn(await stEth.getPooledEthByShares(tokens(100)), tokens(100))
=======
        assert.equals(await stEth.getPooledEthByShares(tokens(0)), tokens(0))
        assert.equals(await stEth.getPooledEthByShares(tokens(1)), tokens(1))
        assert.equals(await stEth.getPooledEthByShares(tokens(100)), tokens(100))
>>>>>>> b6093065
      })

      it('balanceOf', async () => {
        assert.equals(await stEth.balanceOf(nobody), tokens(0))
      })

      it('getSharesByPooledEth', async () => {
<<<<<<< HEAD
        assertBn(await stEth.getSharesByPooledEth(tokens(1)), tokens(1))
        assertBn(await stEth.getSharesByPooledEth(tokens(0)), tokens(0))
        assertBn(await stEth.getSharesByPooledEth(tokens(100)), tokens(100))
=======
        assert.equals(await stEth.getSharesByPooledEth(tokens(1)), tokens(1))
        assert.equals(await stEth.getSharesByPooledEth(tokens(0)), tokens(0))
        assert.equals(await stEth.getSharesByPooledEth(tokens(100)), tokens(100))
>>>>>>> b6093065
      })

      it('transferShares', async () => {
        assert.equals(await stEth.balanceOf(nobody), tokens(0))

        const receipt = await stEth.transferShares(user1, tokens(0), { from: nobody })
        assert.emits(receipt, 'Transfer', { from: nobody, to: user1, value: tokens(0) })
        assert.emits(receipt, 'TransferShares', { from: nobody, to: user1, sharesValue: tokens(0) })

        assert.equals(await stEth.balanceOf(nobody), tokens(0))
      })

      it('transferSharesFrom', async () => {
        assert.equals(await stEth.balanceOf(nobody), tokens(0))

        const receipt = await stEth.transferSharesFrom(nobody, user1, tokens(0), { from: user2 })
        assert.emits(receipt, 'Transfer', { from: nobody, to: user1, value: tokens(0) })
        assert.emits(receipt, 'TransferShares', { from: nobody, to: user1, sharesValue: tokens(0) })

        assert.equals(await stEth.balanceOf(nobody), tokens(0))
      })
    })

    context('with additional totalPooledEther (supply)', async () => {
      beforeEach(async () => {
        await stEth.setTotalPooledEther(tokens(100))
        await stEth.mintShares(user1, tokens(99))
      })

      it('getTotalSupply', async () => {
        assert.equals(await stEth.totalSupply(), tokens(100))
      })

      it('getTotalPooledEther', async () => {
        assert.equals(await stEth.getTotalPooledEther(), tokens(100))
      })

      it('getTotalShares', async () => {
        assert.equals(await stEth.getTotalShares(), tokens(100))
      })

      it('sharesOf', async () => {
<<<<<<< HEAD
        assertBn(await stEth.sharesOf(user1), tokens(99))
=======
        assert.equals(await stEth.sharesOf(user1), tokens(99))
>>>>>>> b6093065
      })

      it('getPooledEthByShares', async () => {
        assert.equals(await stEth.getPooledEthByShares(tokens(0)), tokens(0))
        assert.equals(await stEth.getPooledEthByShares(tokens(1)), tokens(1))
        assert.equals(await stEth.getPooledEthByShares(tokens(100)), tokens(100))
      })

      it('balanceOf', async () => {
<<<<<<< HEAD
        assertBn(await stEth.balanceOf(user1), tokens(99))
        assertBn(await stEth.balanceOf(user2), tokens(0))
=======
        assert.equals(await stEth.balanceOf(user1), tokens(99))
        assert.equals(await stEth.balanceOf(user2), tokens(0))
>>>>>>> b6093065
      })

      it('getSharesByPooledEth', async () => {
        assert.equals(await stEth.getSharesByPooledEth(tokens(0)), tokens(0))
        assert.equals(await stEth.getSharesByPooledEth(tokens(1)), tokens(1))
        assert.equals(await stEth.getSharesByPooledEth(tokens(100)), tokens(100))
      })

      it('transferShares', async () => {
<<<<<<< HEAD
        assertBn(await stEth.balanceOf(user1), tokens(99))
        assertBn(await stEth.balanceOf(nobody), tokens(0))
=======
        assert.equals(await stEth.balanceOf(user1), tokens(99))
        assert.equals(await stEth.balanceOf(nobody), tokens(0))
>>>>>>> b6093065

        let receipt = await stEth.transferShares(nobody, tokens(0), { from: user1 })
        assert.emitsNumberOfEvents(receipt, 'Transfer', 1)
        assert.emitsNumberOfEvents(receipt, 'TransferShares', 1)
        assert.emits(receipt, 'Transfer', { from: user1, to: nobody, value: tokens(0) })
        assert.emits(receipt, 'TransferShares', { from: user1, to: nobody, sharesValue: tokens(0) })

<<<<<<< HEAD
        assertBn(await stEth.balanceOf(user1), tokens(99))
        assertBn(await stEth.balanceOf(nobody), tokens(0))
=======
        assert.equals(await stEth.balanceOf(user1), tokens(99))
        assert.equals(await stEth.balanceOf(nobody), tokens(0))
>>>>>>> b6093065

        receipt = await stEth.transferShares(nobody, tokens(30), { from: user1 })
        assert.emitsNumberOfEvents(receipt, 'Transfer', 1)
        assert.emitsNumberOfEvents(receipt, 'TransferShares', 1)
        assert.emits(receipt, 'Transfer', { from: user1, to: nobody, value: tokens(30) })
        assert.emits(receipt, 'TransferShares', { from: user1, to: nobody, sharesValue: tokens(30) })

<<<<<<< HEAD
        assertBn(await stEth.balanceOf(user1), tokens(69))
        assertBn(await stEth.balanceOf(nobody), tokens(30))
=======
        assert.equals(await stEth.balanceOf(user1), tokens(69))
        assert.equals(await stEth.balanceOf(nobody), tokens(30))
>>>>>>> b6093065

        await assert.reverts(
          stEth.transferShares(nobody, tokens(75), { from: user1 }),
          'TRANSFER_AMOUNT_EXCEEDS_BALANCE'
        )

        await stEth.setTotalPooledEther(tokens(120))

<<<<<<< HEAD
        const tokensToTransfer = tokens(120 * 69 / 100)

        receipt = await stEth.transferShares(nobody, tokens(69), { from: user1 })
        assertAmountOfEvents(receipt, 'Transfer', { expectedAmount: 1 })
        assertAmountOfEvents(receipt, 'TransferShares', { expectedAmount: 1 })
        assertEvent(receipt, 'Transfer', { expectedArgs: { from: user1, to: nobody, value: tokensToTransfer } })
        assertEvent(receipt, 'TransferShares', { expectedArgs: { from: user1, to: nobody, sharesValue: tokens(69) } })

        assertBn(await stEth.balanceOf(user1), tokens(0))
        assertBn(await stEth.balanceOf(nobody), '118800000000000000000')
      })

      it('transferSharesFrom', async () => {
        assertBn(await stEth.balanceOf(user1), tokens(99))
        assertBn(await stEth.balanceOf(nobody), tokens(0))
=======
        const tokensToTransfer = tokens((120 * 69) / 100)

        receipt = await stEth.transferShares(nobody, tokens(69), { from: user1 })
        assert.emitsNumberOfEvents(receipt, 'Transfer', 1)
        assert.emitsNumberOfEvents(receipt, 'TransferShares', 1)
        assert.emits(receipt, 'Transfer', { from: user1, to: nobody, value: tokensToTransfer })
        assert.emits(receipt, 'TransferShares', { from: user1, to: nobody, sharesValue: tokens(69) })

        assert.equals(await stEth.balanceOf(user1), tokens(0))
        assert.equals(await stEth.balanceOf(nobody), '118800000000000000000')
      })

      it('transferSharesFrom', async () => {
        assert.equals(await stEth.balanceOf(user1), tokens(99))
        assert.equals(await stEth.balanceOf(nobody), tokens(0))
>>>>>>> b6093065

        let receipt = await stEth.transferSharesFrom(user1, nobody, tokens(0), { from: user2 })
        assert.emitsNumberOfEvents(receipt, 'Transfer', 1)
        assert.emitsNumberOfEvents(receipt, 'TransferShares', 1)
        assert.emits(receipt, 'Transfer', { from: user1, to: nobody, value: tokens(0) })
        assert.emits(receipt, 'TransferShares', { from: user1, to: nobody, sharesValue: tokens(0) })

<<<<<<< HEAD
        assertBn(await stEth.balanceOf(user1), tokens(99))
        assertBn(await stEth.balanceOf(nobody), tokens(0))
=======
        assert.equals(await stEth.balanceOf(user1), tokens(99))
        assert.equals(await stEth.balanceOf(nobody), tokens(0))
>>>>>>> b6093065

        await assert.reverts(
          stEth.transferSharesFrom(user1, nobody, tokens(30), { from: user2 }),
          `TRANSFER_AMOUNT_EXCEEDS_ALLOWANCE`
        )
        await stEth.approve(user2, tokens(30), { from: user1 })
        receipt = await stEth.transferSharesFrom(user1, nobody, tokens(30), { from: user2 })
        assert.emitsNumberOfEvents(receipt, 'Transfer', 1)
        assert.emitsNumberOfEvents(receipt, 'TransferShares', 1)
        assert.emits(receipt, 'Transfer', { from: user1, to: nobody, value: tokens(30) })
        assert.emits(receipt, 'TransferShares', { from: user1, to: nobody, sharesValue: tokens(30) })

<<<<<<< HEAD
        assertBn(await stEth.balanceOf(user1), tokens(69))
        assertBn(await stEth.balanceOf(nobody), tokens(30))
=======
        assert.equals(await stEth.balanceOf(user1), tokens(69))
        assert.equals(await stEth.balanceOf(nobody), tokens(30))
>>>>>>> b6093065

        await assert.reverts(
          stEth.transferSharesFrom(user1, nobody, tokens(75), { from: user2 }),
          'TRANSFER_AMOUNT_EXCEEDS_ALLOWANCE'
        )
        await stEth.approve(user2, tokens(75), { from: user1 })
        await assert.reverts(
          stEth.transferSharesFrom(user1, nobody, tokens(75), { from: user2 }),
          'TRANSFER_AMOUNT_EXCEEDS_BALANCE'
        )

        await stEth.setTotalPooledEther(tokens(120))

        await assert.reverts(
          stEth.transferSharesFrom(user1, nobody, tokens(70), { from: user2 }),
          'TRANSFER_AMOUNT_EXCEEDS_ALLOWANCE'
        )

        await stEth.approve(user2, tokens(84), { from: user1 })
        receipt = await stEth.transferSharesFrom(user1, nobody, tokens(69), { from: user2 })
<<<<<<< HEAD
        assertAmountOfEvents(receipt, 'Transfer', { expectedAmount: 1 })
        assertAmountOfEvents(receipt, 'TransferShares', { expectedAmount: 1 })
        assertEvent(receipt, 'Transfer', { expectedArgs: { from: user1, to: nobody, value: '82800000000000000000' } })
        assertEvent(receipt, 'TransferShares', { expectedArgs: { from: user1, to: nobody, sharesValue: tokens(69) } })

        assertBn(await stEth.balanceOf(user1), tokens(0))
        assertBn(await stEth.balanceOf(nobody), '118800000000000000000')
=======
        assert.emitsNumberOfEvents(receipt, 'Transfer', 1)
        assert.emitsNumberOfEvents(receipt, 'TransferShares', 1)
        assert.emits(receipt, 'Transfer', { from: user1, to: nobody, value: '82800000000000000000' })
        assert.emits(receipt, 'TransferShares', { from: user1, to: nobody, sharesValue: tokens(69) })

        assert.equals(await stEth.balanceOf(user1), tokens(0))
        assert.equals(await stEth.balanceOf(nobody), '118800000000000000000')
>>>>>>> b6093065
      })
    })
  })
})<|MERGE_RESOLUTION|>--- conflicted
+++ resolved
@@ -1,13 +1,3 @@
-<<<<<<< HEAD
-const { assert } = require('chai')
-const { assertBn, assertEvent, assertAmountOfEvents } = require('@aragon/contract-helpers-test/src/asserts')
-const { assertRevert } = require('../helpers/assertThrow')
-const { ZERO_ADDRESS, bn } = require('@aragon/contract-helpers-test')
-const { tokens, ETH } = require('./../helpers/utils')
-const { EvmSnapshot } = require('../helpers/blockchain')
-const { INITIAL_HOLDER } = require('../helpers/constants')
-
-=======
 const { artifacts, contract, ethers } = require('hardhat')
 const { assert } = require('../helpers/assert')
 
@@ -16,26 +6,16 @@
 const { EvmSnapshot } = require('../helpers/blockchain')
 const { INITIAL_HOLDER, ZERO_ADDRESS } = require('../helpers/constants')
 
->>>>>>> b6093065
 const StETHMock = artifacts.require('StETHMock')
 
 contract('StETH', ([_, __, user1, user2, user3, nobody]) => {
   let stEth
-<<<<<<< HEAD
-  const snapshot = new EvmSnapshot(hre.ethers.provider)
+  const snapshot = new EvmSnapshot(ethers.provider)
 
   before('deploy mock token', async () => {
     stEth = await StETHMock.new({ value: ETH(1) })
     await stEth.setTotalPooledEther(ETH(1))
 
-=======
-  const snapshot = new EvmSnapshot(ethers.provider)
-
-  before('deploy mock token', async () => {
-    stEth = await StETHMock.new({ value: ETH(1) })
-    await stEth.setTotalPooledEther(ETH(1))
-
->>>>>>> b6093065
     await snapshot.make()
   })
 
@@ -52,11 +32,7 @@
 
     context('zero supply', async () => {
       it('initial total supply is correct', async () => {
-<<<<<<< HEAD
-        assertBn(await stEth.totalSupply(), tokens(1))
-=======
         assert.equals(await stEth.totalSupply(), tokens(1))
->>>>>>> b6093065
       })
 
       it('initial balances are correct', async () => {
@@ -79,15 +55,9 @@
 
       it('approve works', async () => {
         const receipt = await stEth.approve(user2, tokens(1), { from: user1 })
-<<<<<<< HEAD
-        assertEvent(receipt, 'Approval', { expectedArgs: { owner: user1, spender: user2, value: tokens(1) } })
-
-        assertBn(await stEth.allowance(user1, user2), tokens(1))
-=======
         assert.emits(receipt, 'Approval', { owner: user1, spender: user2, value: tokens(1) })
 
         assert.equals(await stEth.allowance(user1, user2), tokens(1))
->>>>>>> b6093065
       })
 
       it(`balances aren't changed even if total pooled ether increased`, async () => {
@@ -111,15 +81,9 @@
       })
 
       it('balances are correct', async () => {
-<<<<<<< HEAD
-        assertBn(await stEth.balanceOf(user1), tokens(99))
-        assertBn(await stEth.balanceOf(user2), tokens(0))
-        assertBn(await stEth.balanceOf(user3), tokens(0))
-=======
         assert.equals(await stEth.balanceOf(user1), tokens(99))
         assert.equals(await stEth.balanceOf(user2), tokens(0))
         assert.equals(await stEth.balanceOf(user3), tokens(0))
->>>>>>> b6093065
       })
 
       context('transfer', async () => {
@@ -136,14 +100,6 @@
           const amount = await stEth.balanceOf(user1)
           const receipt = await stEth.transfer(user2, amount, { from: user1 })
           const sharesAmount = await stEth.getSharesByPooledEth(amount)
-<<<<<<< HEAD
-          assertAmountOfEvents(receipt, 'Transfer', { expectedAmount: 1 })
-          assertAmountOfEvents(receipt, 'TransferShares', { expectedAmount: 1 })
-          assertEvent(receipt, 'Transfer', { expectedArgs: { from: user1, to: user2, value: amount } })
-          assertEvent(receipt, 'TransferShares', { expectedArgs: { from: user1, to: user2, sharesValue: sharesAmount } })
-          assertBn(await stEth.balanceOf(user1), tokens(0))
-          assertBn(await stEth.balanceOf(user2), tokens(99))
-=======
           assert.emitsNumberOfEvents(receipt, 'Transfer', 1)
           assert.emitsNumberOfEvents(receipt, 'TransferShares', 1)
           assert.emits(receipt, 'Transfer', { from: user1, to: user2, value: amount })
@@ -154,21 +110,12 @@
           })
           assert.equals(await stEth.balanceOf(user1), tokens(0))
           assert.equals(await stEth.balanceOf(user2), tokens(99))
->>>>>>> b6093065
         })
 
         it('transfer zero tokens works and emits event', async () => {
           const amount = bn('0')
           const sharesAmount = bn('0')
           const receipt = await stEth.transfer(user2, amount, { from: user1 })
-<<<<<<< HEAD
-          assertAmountOfEvents(receipt, 'Transfer', { expectedAmount: 1 })
-          assertAmountOfEvents(receipt, 'TransferShares', { expectedAmount: 1 })
-          assertEvent(receipt, 'Transfer', { expectedArgs: { from: user1, to: user2, value: amount } })
-          assertEvent(receipt, 'TransferShares', { expectedArgs: { from: user1, to: user2, sharesValue: sharesAmount } })
-          assertBn(await stEth.balanceOf(user1), tokens(99))
-          assertBn(await stEth.balanceOf(user2), tokens(0))
-=======
           assert.emitsNumberOfEvents(receipt, 'Transfer', 1)
           assert.emitsNumberOfEvents(receipt, 'TransferShares', 1)
           assert.emits(receipt, 'Transfer', { from: user1, to: user2, value: amount })
@@ -179,7 +126,6 @@
           })
           assert.equals(await stEth.balanceOf(user1), tokens(99))
           assert.equals(await stEth.balanceOf(user2), tokens(0))
->>>>>>> b6093065
         })
       })
 
@@ -246,17 +192,6 @@
           const amount = tokens(50)
           const sharesAmount = await stEth.getSharesByPooledEth(amount)
           const receipt = await stEth.transferFrom(user1, user3, amount, { from: user2 })
-<<<<<<< HEAD
-          assertAmountOfEvents(receipt, 'Transfer', { expectedAmount: 1 })
-          assertAmountOfEvents(receipt, 'TransferShares', { expectedAmount: 1 })
-          assertAmountOfEvents(receipt, 'Approval', { expectedAmount: 1 })
-          assertEvent(receipt, 'Approval', { expectedArgs: { owner: user1, spender: user2, value: bn(0) } })
-          assertEvent(receipt, 'Transfer', { expectedArgs: { from: user1, to: user3, value: amount } })
-          assertEvent(receipt, 'TransferShares', { expectedArgs: { from: user1, to: user3, sharesValue: sharesAmount } })
-          assertBn(await stEth.allowance(user2, user1), bn(0))
-          assertBn(await stEth.balanceOf(user1), tokens(49))
-          assertBn(await stEth.balanceOf(user3), tokens(50))
-=======
           assert.emitsNumberOfEvents(receipt, 'Transfer', 1)
           assert.emitsNumberOfEvents(receipt, 'TransferShares', 1)
           assert.emitsNumberOfEvents(receipt, 'Approval', 1)
@@ -270,7 +205,6 @@
           assert.equals(await stEth.allowance(user2, user1), bn(0))
           assert.equals(await stEth.balanceOf(user1), tokens(49))
           assert.equals(await stEth.balanceOf(user3), tokens(50))
->>>>>>> b6093065
         })
       })
 
@@ -388,13 +322,8 @@
       assert.equal(await stEth.isStopped(), false)
 
       await stEth.transfer(user2, tokens(2), { from: user1 })
-<<<<<<< HEAD
-      assertBn(await stEth.balanceOf(user1), tokens(95))
-      assertBn(await stEth.balanceOf(user2), tokens(4))
-=======
       assert.equals(await stEth.balanceOf(user1), tokens(95))
       assert.equals(await stEth.balanceOf(user2), tokens(4))
->>>>>>> b6093065
     })
 
     it('allowance behavior is correct after slashing', async () => {
@@ -402,26 +331,11 @@
 
       await stEth.setTotalPooledEther(tokens(50))
 
-<<<<<<< HEAD
-      assertBn(await stEth.balanceOf(user1), tokens(49.5))
-      assertBn(await stEth.sharesOf(user1), tokens(99))
-=======
       assert.equals(await stEth.balanceOf(user1), tokens(49.5))
       assert.equals(await stEth.sharesOf(user1), tokens(99))
->>>>>>> b6093065
 
       assert.equals(await stEth.allowance(user1, user2), tokens(75))
 
-<<<<<<< HEAD
-      await assertRevert(stEth.transferFrom(user1, user2, tokens(75), { from: user2 }))
-      await assertRevert(stEth.transferFrom(user1, user2, bn(tokens(50)).addn(10), { from: user2 }))
-      await stEth.transferFrom(user1, user2, tokens(49.5), { from: user2 })
-
-      assertBn(await stEth.balanceOf(user1), tokens(0))
-      assertBn(await stEth.sharesOf(user1), tokens(0))
-      assertBn(await stEth.balanceOf(user2), tokens(49.5))
-      assertBn(await stEth.sharesOf(user2), tokens(99))
-=======
       await assert.reverts(stEth.transferFrom(user1, user2, tokens(75), { from: user2 }))
       await assert.reverts(stEth.transferFrom(user1, user2, bn(tokens(50)).addn(10), { from: user2 }))
       await stEth.transferFrom(user1, user2, tokens(49.5), { from: user2 })
@@ -430,7 +344,6 @@
       assert.equals(await stEth.sharesOf(user1), tokens(0))
       assert.equals(await stEth.balanceOf(user2), tokens(49.5))
       assert.equals(await stEth.sharesOf(user2), tokens(99))
->>>>>>> b6093065
     })
 
     context('mint', () => {
@@ -439,40 +352,22 @@
 
         await stEth.setTotalPooledEther(tokens(112))
 
-<<<<<<< HEAD
-        assertBn(await stEth.totalSupply(), tokens(112))
-        assertBn(await stEth.balanceOf(user1), tokens(111))
-        assertBn(await stEth.balanceOf(user2), tokens(0))
-        assertBn(await stEth.getTotalShares(), tokens(112))
-        assertBn(await stEth.sharesOf(user1), tokens(111))
-        assertBn(await stEth.sharesOf(user2), tokens(0))
-=======
         assert.equals(await stEth.totalSupply(), tokens(112))
         assert.equals(await stEth.balanceOf(user1), tokens(111))
         assert.equals(await stEth.balanceOf(user2), tokens(0))
         assert.equals(await stEth.getTotalShares(), tokens(112))
         assert.equals(await stEth.sharesOf(user1), tokens(111))
         assert.equals(await stEth.sharesOf(user2), tokens(0))
->>>>>>> b6093065
 
         await stEth.mintShares(user2, tokens(4))
         await stEth.setTotalPooledEther(tokens(116))
 
-<<<<<<< HEAD
-        assertBn(await stEth.totalSupply(), tokens(116))
-        assertBn(await stEth.balanceOf(user1), tokens(111))
-        assertBn(await stEth.balanceOf(user2), tokens(4))
-        assertBn(await stEth.getTotalShares(), tokens(116))
-        assertBn(await stEth.sharesOf(user1), tokens(111))
-        assertBn(await stEth.sharesOf(user2), tokens(4))
-=======
         assert.equals(await stEth.totalSupply(), tokens(116))
         assert.equals(await stEth.balanceOf(user1), tokens(111))
         assert.equals(await stEth.balanceOf(user2), tokens(4))
         assert.equals(await stEth.getTotalShares(), tokens(116))
         assert.equals(await stEth.sharesOf(user1), tokens(111))
         assert.equals(await stEth.sharesOf(user2), tokens(4))
->>>>>>> b6093065
       })
 
       it('reverts when mint to zero address', async () => {
@@ -506,16 +401,6 @@
           sharesAmount: tokens(0),
         })
 
-<<<<<<< HEAD
-        assertBn(await stEth.totalSupply(), tokens(300))
-        assertBn(await stEth.balanceOf(user1), tokens(99))
-        assertBn(await stEth.balanceOf(user2), tokens(100))
-        assertBn(await stEth.balanceOf(user3), tokens(100))
-        assertBn(await stEth.getTotalShares(), tokens(300))
-        assertBn(await stEth.sharesOf(user1), tokens(99))
-        assertBn(await stEth.sharesOf(user2), tokens(100))
-        assertBn(await stEth.sharesOf(user3), tokens(100))
-=======
         assert.equals(await stEth.totalSupply(), tokens(300))
         assert.equals(await stEth.balanceOf(user1), tokens(99))
         assert.equals(await stEth.balanceOf(user2), tokens(100))
@@ -524,7 +409,6 @@
         assert.equals(await stEth.sharesOf(user1), tokens(99))
         assert.equals(await stEth.sharesOf(user2), tokens(100))
         assert.equals(await stEth.sharesOf(user3), tokens(100))
->>>>>>> b6093065
       })
 
       it('burning works (redistributes tokens)', async () => {
@@ -534,38 +418,12 @@
         const user2Shares = await stEth.sharesOf(user2)
 
         const sharesToBurn = totalShares.sub(
-<<<<<<< HEAD
-          totalSupply
-            .mul(totalShares.sub(user2Shares))
-            .div(totalSupply.sub(user2Balance).add(bn(tokens(10))))
-=======
           totalSupply.mul(totalShares.sub(user2Shares)).div(totalSupply.sub(user2Balance).add(bn(tokens(10))))
->>>>>>> b6093065
         )
 
         const expectedPreTokenAmount = await stEth.getPooledEthByShares(sharesToBurn)
         const receipt = await stEth.burnShares(user2, sharesToBurn)
         const expectedPostTokenAmount = await stEth.getPooledEthByShares(sharesToBurn)
-<<<<<<< HEAD
-        assertEvent(receipt, 'SharesBurnt', {
-          expectedArgs: {
-            account: user2,
-            preRebaseTokenAmount: expectedPreTokenAmount,
-            postRebaseTokenAmount: expectedPostTokenAmount,
-            sharesAmount: sharesToBurn
-          }
-        })
-
-        assertBn(await stEth.totalSupply(), tokens(300))
-        assertBn((await stEth.balanceOf(user1)).add(await stEth.balanceOf(INITIAL_HOLDER)), tokens(105))
-        assertBn(await stEth.balanceOf(user2), bn(tokens(90)).subn(1)) // expected round error
-        assertBn(await stEth.balanceOf(user3), tokens(105))
-        assertBn(await stEth.getTotalShares(), bn('285714285714285714285'))
-        assertBn(await stEth.sharesOf(INITIAL_HOLDER), tokens(1))
-        assertBn(await stEth.sharesOf(user1), tokens(99))
-        assertBn(await stEth.sharesOf(user2), bn('85714285714285714285'))
-        assertBn(await stEth.sharesOf(user3), tokens(100))
-=======
         assert.emits(receipt, 'SharesBurnt', {
           account: user2,
           preRebaseTokenAmount: expectedPreTokenAmount,
@@ -582,7 +440,6 @@
         assert.equals(await stEth.sharesOf(user1), tokens(99))
         assert.equals(await stEth.sharesOf(user2), bn('85714285714285714285'))
         assert.equals(await stEth.sharesOf(user3), tokens(100))
->>>>>>> b6093065
       })
 
       it('allowance behavior is correct after burning', async () => {
@@ -594,34 +451,12 @@
         const user2Shares = await stEth.sharesOf(user2)
 
         const sharesToBurn = totalShares.sub(
-<<<<<<< HEAD
-          totalSupply.mul(totalShares.sub(user2Shares))
-            .div(totalSupply.sub(user2Balance).add(bn(tokens(50))))
-=======
           totalSupply.mul(totalShares.sub(user2Shares)).div(totalSupply.sub(user2Balance).add(bn(tokens(50))))
->>>>>>> b6093065
         )
 
         const expectedPreTokenAmount = await stEth.getPooledEthByShares(sharesToBurn)
         const receipt = await stEth.burnShares(user2, sharesToBurn)
         const expectedPostTokenAmount = await stEth.getPooledEthByShares(sharesToBurn)
-<<<<<<< HEAD
-        assertEvent(receipt, 'SharesBurnt', {
-          expectedArgs: {
-            account: user2,
-            preRebaseTokenAmount: expectedPreTokenAmount,
-            postRebaseTokenAmount: expectedPostTokenAmount,
-            sharesAmount: sharesToBurn
-          }
-        })
-
-        assertBn(await stEth.balanceOf(user2), tokens(50))
-
-        assertBn(await stEth.allowance(user2, user3), tokens(75))
-
-        await assertRevert(stEth.transferFrom(user2, user3, tokens(75), { from: user3 }))
-        await assertRevert(stEth.transferFrom(user2, user3, bn(tokens(50)).addn(10), { from: user3 }))
-=======
         assert.emits(receipt, 'SharesBurnt', {
           account: user2,
           preRebaseTokenAmount: expectedPreTokenAmount,
@@ -635,7 +470,6 @@
 
         await assert.reverts(stEth.transferFrom(user2, user3, tokens(75), { from: user3 }))
         await assert.reverts(stEth.transferFrom(user2, user3, bn(tokens(50)).addn(10), { from: user3 }))
->>>>>>> b6093065
         await stEth.transferFrom(user2, user3, tokens(50), { from: user3 })
       })
     })
@@ -644,17 +478,6 @@
   context('share-related getters and transfers', async () => {
     context('with initial totalPooledEther (supply)', async () => {
       it('getTotalSupply', async () => {
-<<<<<<< HEAD
-        assertBn(await stEth.totalSupply({ from: nobody }), tokens(1))
-      })
-
-      it('getTotalShares', async () => {
-        assertBn(await stEth.getTotalShares(), tokens(1))
-      })
-
-      it('getTotalPooledEther', async () => {
-        assertBn(await stEth.getTotalPooledEther(), tokens(1))
-=======
         assert.equals(await stEth.totalSupply({ from: nobody }), tokens(1))
       })
 
@@ -664,7 +487,6 @@
 
       it('getTotalPooledEther', async () => {
         assert.equals(await stEth.getTotalPooledEther(), tokens(1))
->>>>>>> b6093065
       })
 
       it('sharesOf', async () => {
@@ -672,15 +494,9 @@
       })
 
       it('getPooledEthByShares', async () => {
-<<<<<<< HEAD
-        assertBn(await stEth.getPooledEthByShares(tokens(0)), tokens(0))
-        assertBn(await stEth.getPooledEthByShares(tokens(1)), tokens(1))
-        assertBn(await stEth.getPooledEthByShares(tokens(100)), tokens(100))
-=======
         assert.equals(await stEth.getPooledEthByShares(tokens(0)), tokens(0))
         assert.equals(await stEth.getPooledEthByShares(tokens(1)), tokens(1))
         assert.equals(await stEth.getPooledEthByShares(tokens(100)), tokens(100))
->>>>>>> b6093065
       })
 
       it('balanceOf', async () => {
@@ -688,15 +504,9 @@
       })
 
       it('getSharesByPooledEth', async () => {
-<<<<<<< HEAD
-        assertBn(await stEth.getSharesByPooledEth(tokens(1)), tokens(1))
-        assertBn(await stEth.getSharesByPooledEth(tokens(0)), tokens(0))
-        assertBn(await stEth.getSharesByPooledEth(tokens(100)), tokens(100))
-=======
         assert.equals(await stEth.getSharesByPooledEth(tokens(1)), tokens(1))
         assert.equals(await stEth.getSharesByPooledEth(tokens(0)), tokens(0))
         assert.equals(await stEth.getSharesByPooledEth(tokens(100)), tokens(100))
->>>>>>> b6093065
       })
 
       it('transferShares', async () => {
@@ -739,11 +549,7 @@
       })
 
       it('sharesOf', async () => {
-<<<<<<< HEAD
-        assertBn(await stEth.sharesOf(user1), tokens(99))
-=======
         assert.equals(await stEth.sharesOf(user1), tokens(99))
->>>>>>> b6093065
       })
 
       it('getPooledEthByShares', async () => {
@@ -753,13 +559,8 @@
       })
 
       it('balanceOf', async () => {
-<<<<<<< HEAD
-        assertBn(await stEth.balanceOf(user1), tokens(99))
-        assertBn(await stEth.balanceOf(user2), tokens(0))
-=======
         assert.equals(await stEth.balanceOf(user1), tokens(99))
         assert.equals(await stEth.balanceOf(user2), tokens(0))
->>>>>>> b6093065
       })
 
       it('getSharesByPooledEth', async () => {
@@ -769,13 +570,8 @@
       })
 
       it('transferShares', async () => {
-<<<<<<< HEAD
-        assertBn(await stEth.balanceOf(user1), tokens(99))
-        assertBn(await stEth.balanceOf(nobody), tokens(0))
-=======
         assert.equals(await stEth.balanceOf(user1), tokens(99))
         assert.equals(await stEth.balanceOf(nobody), tokens(0))
->>>>>>> b6093065
 
         let receipt = await stEth.transferShares(nobody, tokens(0), { from: user1 })
         assert.emitsNumberOfEvents(receipt, 'Transfer', 1)
@@ -783,13 +579,8 @@
         assert.emits(receipt, 'Transfer', { from: user1, to: nobody, value: tokens(0) })
         assert.emits(receipt, 'TransferShares', { from: user1, to: nobody, sharesValue: tokens(0) })
 
-<<<<<<< HEAD
-        assertBn(await stEth.balanceOf(user1), tokens(99))
-        assertBn(await stEth.balanceOf(nobody), tokens(0))
-=======
         assert.equals(await stEth.balanceOf(user1), tokens(99))
         assert.equals(await stEth.balanceOf(nobody), tokens(0))
->>>>>>> b6093065
 
         receipt = await stEth.transferShares(nobody, tokens(30), { from: user1 })
         assert.emitsNumberOfEvents(receipt, 'Transfer', 1)
@@ -797,13 +588,8 @@
         assert.emits(receipt, 'Transfer', { from: user1, to: nobody, value: tokens(30) })
         assert.emits(receipt, 'TransferShares', { from: user1, to: nobody, sharesValue: tokens(30) })
 
-<<<<<<< HEAD
-        assertBn(await stEth.balanceOf(user1), tokens(69))
-        assertBn(await stEth.balanceOf(nobody), tokens(30))
-=======
         assert.equals(await stEth.balanceOf(user1), tokens(69))
         assert.equals(await stEth.balanceOf(nobody), tokens(30))
->>>>>>> b6093065
 
         await assert.reverts(
           stEth.transferShares(nobody, tokens(75), { from: user1 }),
@@ -812,23 +598,6 @@
 
         await stEth.setTotalPooledEther(tokens(120))
 
-<<<<<<< HEAD
-        const tokensToTransfer = tokens(120 * 69 / 100)
-
-        receipt = await stEth.transferShares(nobody, tokens(69), { from: user1 })
-        assertAmountOfEvents(receipt, 'Transfer', { expectedAmount: 1 })
-        assertAmountOfEvents(receipt, 'TransferShares', { expectedAmount: 1 })
-        assertEvent(receipt, 'Transfer', { expectedArgs: { from: user1, to: nobody, value: tokensToTransfer } })
-        assertEvent(receipt, 'TransferShares', { expectedArgs: { from: user1, to: nobody, sharesValue: tokens(69) } })
-
-        assertBn(await stEth.balanceOf(user1), tokens(0))
-        assertBn(await stEth.balanceOf(nobody), '118800000000000000000')
-      })
-
-      it('transferSharesFrom', async () => {
-        assertBn(await stEth.balanceOf(user1), tokens(99))
-        assertBn(await stEth.balanceOf(nobody), tokens(0))
-=======
         const tokensToTransfer = tokens((120 * 69) / 100)
 
         receipt = await stEth.transferShares(nobody, tokens(69), { from: user1 })
@@ -844,7 +613,6 @@
       it('transferSharesFrom', async () => {
         assert.equals(await stEth.balanceOf(user1), tokens(99))
         assert.equals(await stEth.balanceOf(nobody), tokens(0))
->>>>>>> b6093065
 
         let receipt = await stEth.transferSharesFrom(user1, nobody, tokens(0), { from: user2 })
         assert.emitsNumberOfEvents(receipt, 'Transfer', 1)
@@ -852,13 +620,8 @@
         assert.emits(receipt, 'Transfer', { from: user1, to: nobody, value: tokens(0) })
         assert.emits(receipt, 'TransferShares', { from: user1, to: nobody, sharesValue: tokens(0) })
 
-<<<<<<< HEAD
-        assertBn(await stEth.balanceOf(user1), tokens(99))
-        assertBn(await stEth.balanceOf(nobody), tokens(0))
-=======
         assert.equals(await stEth.balanceOf(user1), tokens(99))
         assert.equals(await stEth.balanceOf(nobody), tokens(0))
->>>>>>> b6093065
 
         await assert.reverts(
           stEth.transferSharesFrom(user1, nobody, tokens(30), { from: user2 }),
@@ -871,13 +634,8 @@
         assert.emits(receipt, 'Transfer', { from: user1, to: nobody, value: tokens(30) })
         assert.emits(receipt, 'TransferShares', { from: user1, to: nobody, sharesValue: tokens(30) })
 
-<<<<<<< HEAD
-        assertBn(await stEth.balanceOf(user1), tokens(69))
-        assertBn(await stEth.balanceOf(nobody), tokens(30))
-=======
         assert.equals(await stEth.balanceOf(user1), tokens(69))
         assert.equals(await stEth.balanceOf(nobody), tokens(30))
->>>>>>> b6093065
 
         await assert.reverts(
           stEth.transferSharesFrom(user1, nobody, tokens(75), { from: user2 }),
@@ -898,15 +656,6 @@
 
         await stEth.approve(user2, tokens(84), { from: user1 })
         receipt = await stEth.transferSharesFrom(user1, nobody, tokens(69), { from: user2 })
-<<<<<<< HEAD
-        assertAmountOfEvents(receipt, 'Transfer', { expectedAmount: 1 })
-        assertAmountOfEvents(receipt, 'TransferShares', { expectedAmount: 1 })
-        assertEvent(receipt, 'Transfer', { expectedArgs: { from: user1, to: nobody, value: '82800000000000000000' } })
-        assertEvent(receipt, 'TransferShares', { expectedArgs: { from: user1, to: nobody, sharesValue: tokens(69) } })
-
-        assertBn(await stEth.balanceOf(user1), tokens(0))
-        assertBn(await stEth.balanceOf(nobody), '118800000000000000000')
-=======
         assert.emitsNumberOfEvents(receipt, 'Transfer', 1)
         assert.emitsNumberOfEvents(receipt, 'TransferShares', 1)
         assert.emits(receipt, 'Transfer', { from: user1, to: nobody, value: '82800000000000000000' })
@@ -914,7 +663,6 @@
 
         assert.equals(await stEth.balanceOf(user1), tokens(0))
         assert.equals(await stEth.balanceOf(nobody), '118800000000000000000')
->>>>>>> b6093065
       })
     })
   })
